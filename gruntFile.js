--- conflicted
+++ resolved
@@ -272,9 +272,6 @@
                 command: [
                     'docker stop ui-for-docker',
                     'docker rm ui-for-docker',
-<<<<<<< HEAD
-                    'docker run --privileged -d -p 9000:9000 -v /tmp/docker-ui:/data --name ui-for-docker ui-for-docker -e http://10.0.7.10:4000 --swarm -d /data -r local=192.168.2.193:5000'
-=======
                     'docker run -d -p 9000:9000 -v /tmp/docker-ui:/data --name ui-for-docker ui-for-docker -H tcp://10.0.7.10:4000 --swarm -d /data'
                 ].join(';')
             },
@@ -283,7 +280,6 @@
                     'docker stop ui-for-docker',
                     'docker rm ui-for-docker',
                     'docker run -d -p 9000:9000 -v /tmp/docker-ui:/data -v /tmp/docker-ssl:/certs --name ui-for-docker ui-for-docker -H tcp://10.0.7.10:2376 -d /data --tlsverify'
->>>>>>> f6226d19
                 ].join(';')
             },
             cleanImages: {

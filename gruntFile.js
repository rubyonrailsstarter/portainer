module.exports = function (grunt) {

    grunt.loadNpmTasks('grunt-contrib-concat');
    grunt.loadNpmTasks('grunt-contrib-jshint');
    grunt.loadNpmTasks('grunt-contrib-uglify');
    grunt.loadNpmTasks('grunt-contrib-clean');
    grunt.loadNpmTasks('grunt-contrib-copy');
    grunt.loadNpmTasks('grunt-contrib-watch');
    grunt.loadNpmTasks('grunt-recess');
    grunt.loadNpmTasks('grunt-karma');
    grunt.loadNpmTasks('grunt-html2js');
    grunt.loadNpmTasks('grunt-shell');
    grunt.loadNpmTasks('grunt-if');

    // Default task.
    grunt.registerTask('default', ['jshint', 'build', 'karma:unit']);
    grunt.registerTask('build', [
        'clean:app',
        'if:binaryNotExist',
        'html2js',
        'concat',
        'clean:tmpl',
        'recess:build',
        'copy'
    ]);
    grunt.registerTask('release', [
        'clean:all',
        'if:binaryNotExist',
        'html2js',
        'uglify',
        'clean:tmpl',
        'jshint',
        //'karma:unit',
        'concat:index',
        'recess:min',
        'copy'
    ]);
    grunt.registerTask('lint', ['jshint']);
    grunt.registerTask('test-watch', ['karma:watch']);
    grunt.registerTask('run', ['if:binaryNotExist', 'build', 'shell:buildImage', 'shell:run']);
    grunt.registerTask('run-swarm', ['if:binaryNotExist', 'build', 'shell:buildImage', 'shell:runSwarm', 'watch:buildSwarm']);
    grunt.registerTask('run-dev', ['if:binaryNotExist', 'shell:buildImage', 'shell:run', 'watch:build']);
    grunt.registerTask('run-ssl', ['if:binaryNotExist', 'shell:buildImage', 'shell:runSsl', 'watch:buildSsl']);
    grunt.registerTask('clear', ['clean:app']);

    // Print a timestamp (useful for when watching)
    grunt.registerTask('timestamp', function () {
        grunt.log.subhead(Date());
    });

    var karmaConfig = function (configFile, customOptions) {
        var options = {configFile: configFile, keepalive: true};
        var travisOptions = process.env.TRAVIS && {browsers: ['Firefox'], reporters: 'dots'};
        return grunt.util._.extend(options, customOptions, travisOptions);
    };

    // Project configuration.
    grunt.initConfig({
        distdir: 'dist',
        pkg: grunt.file.readJSON('package.json'),
        remoteApiVersion: 'v1.20',
        banner: '/*! <%= pkg.title || pkg.name %> - v<%= pkg.version %> - <%= grunt.template.today("yyyy-mm-dd") %>\n' +
        '<%= pkg.homepage ? " * " + pkg.homepage + "\\n" : "" %>' +
        ' * Copyright (c) <%= grunt.template.today("yyyy") %> <%= pkg.author %>;\n' +
        ' * Licensed <%= _.pluck(pkg.licenses, "type").join(", ") %>\n */\n',
        src: {
            js: ['app/**/*.js', '!app/**/*.spec.js'],
            jsTpl: ['<%= distdir %>/templates/**/*.js'],
            jsVendor: [
                'bower_components/jquery/dist/jquery.min.js',
                'bower_components/bootstrap/dist/js/bootstrap.min.js',
                'bower_components/Chart.js/Chart.min.js',
                'bower_components/lodash/dist/lodash.min.js',
                'bower_components/moment/min/moment.min.js',
                'bower_components/xterm.js/src/xterm.js',
                'assets/js/jquery.gritter.js', // Using custom version to fix error in minified build due to "use strict"
                'assets/js/legend.js' // Not a bower package
            ],
            specs: ['test/**/*.spec.js'],
            scenarios: ['test/**/*.scenario.js'],
            html: ['index.html'],
            tpl: ['app/components/**/*.html'],
            css: ['assets/css/app.css'],
            cssVendor: [
                'bower_components/bootstrap/dist/css/bootstrap.css',
                'bower_components/jquery.gritter/css/jquery.gritter.css',
                'bower_components/font-awesome/css/font-awesome.min.css',
                'bower_components/rdash-ui/dist/css/rdash.min.css',
                'bower_components/angular-ui-select/dist/select.min.css',
                'bower_components/xterm.js/src/xterm.css',
                'bower_components/Hover/css/hover-min.css'
            ]
        },
        clean: {
            all: ['<%= distdir %>/*'],
            app: ['<%= distdir %>/*', '!<%= distdir %>/portainer'],
            tmpl: ['<%= distdir %>/templates']
        },
        copy: {
            assets: {
                files: [
                  {dest: '<%= distdir %>/fonts/', src: '*.{ttf,woff,woff2,eof,svg}', expand: true, cwd: 'bower_components/bootstrap/fonts/'},
                  {dest: '<%= distdir %>/fonts/', src: '*.{ttf,woff,woff2,eof,svg}', expand: true, cwd: 'bower_components/font-awesome/fonts/'},
                  {dest: '<%= distdir %>/fonts/', src: '*.{ttf,woff,woff2,eof,svg}', expand: true, cwd: 'bower_components/rdash-ui/dist/fonts/'},
                    {
                        dest: '<%= distdir %>/images/',
                        src: ['**', '!trees.jpg'],
                        expand: true,
                        cwd: 'bower_components/jquery.gritter/images/'
                    },
                    {
                        dest: '<%= distdir %>/images/',
                        src: ['**'],
                        expand: true,
                        cwd: 'assets/images/'
                    },
                    {dest: '<%= distdir %>/ico', src: '**', expand: true, cwd: 'assets/ico'}
                ]
            }
        },
        karma: {
            unit: {options: karmaConfig('test/unit/karma.conf.js')},
            watch: {options: karmaConfig('test/unit/karma.conf.js', {singleRun: false, autoWatch: true})}
        },
        html2js: {
            app: {
                options: {
                    base: '.'
                },
                src: ['<%= src.tpl %>'],
                dest: '<%= distdir %>/templates/app.js',
                module: '<%= pkg.name %>.templates'
            }
        },
        concat: {
            dist: {
                options: {
                    banner: "<%= banner %>",
                    process: true
                },
                src: ['<%= src.js %>', '<%= src.jsTpl %>'],
                dest: '<%= distdir %>/js/<%= pkg.name %>.js'
            },
            vendor: {
                src: ['<%= src.jsVendor %>'],
                dest: '<%= distdir %>/js/vendor.js'
            },
            index: {
                src: ['index.html'],
                dest: '<%= distdir %>/index.html',
                options: {
                    process: true
                }
            },
            angular: {
                src: ['bower_components/angular/angular.min.js',
                    'bower_components/angular-sanitize/angular-sanitize.min.js',
                    'bower_components/angular-cookies/angular-cookies.min.js',
                    'bower_components/angular-ui-router/release/angular-ui-router.min.js',
                    'bower_components/angular-resource/angular-resource.min.js',
                    'bower_components/angular-bootstrap/ui-bootstrap-tpls.min.js',
                    'bower_components/angular-ui-select/dist/select.min.js'],
                dest: '<%= distdir %>/js/angular.js'
            }
        },
        uglify: {
            dist: {
                options: {
                    banner: "<%= banner %>"
                },
                src: ['<%= src.js %>', '<%= src.jsTpl %>'],
                dest: '<%= distdir %>/js/<%= pkg.name %>.js'
            },
            vendor: {
                options: {
                    preserveComments: 'some' // Preserve license comments
                },
                src: ['<%= src.jsVendor %>'],
                dest: '<%= distdir %>/js/vendor.js'
            },
            angular: {
                options: {
                    preserveComments: 'some' // Preserve license comments
                },
                src: ['<%= concat.angular.src %>'],
                dest: '<%= distdir %>/js/angular.js'
            }
        },
        recess: { // TODO: not maintained, unable to preserve license comments, switch out for something better.
            build: {
                files: {
                    '<%= distdir %>/css/<%= pkg.name %>.css': ['<%= src.css %>'],
                    '<%= distdir %>/css/vendor.css': ['<%= src.cssVendor %>']
                },
                options: {
                    compile: true,
                    noOverqualifying: false // TODO: Added because of .nav class, rename
                }
            },
            min: {
                files: {
                    '<%= distdir %>/css/<%= pkg.name %>.css': ['<%= src.css %>'],
                    '<%= distdir %>/css/vendor.css': ['<%= src.cssVendor %>']
                },
                options: {
                    compile: true,
                    compress: true,
                    noOverqualifying: false // TODO: Added because of .nav class, rename
                }
            }
        },
        watch: {
            all: {
                files: ['<%= src.js %>', '<%= src.specs %>', '<%= src.css %>', '<%= src.tpl %>', '<%= src.html %>'],
                tasks: ['default', 'timestamp']
            },
            build: {
                files: ['<%= src.js %>', '<%= src.specs %>', '<%= src.css %>', '<%= src.tpl %>', '<%= src.html %>'],
                tasks: ['build', 'shell:buildImage', 'shell:run', 'shell:cleanImages']
                /*
                 * Why don't we just use a host volume
                 * http.FileServer uses sendFile which virtualbox hates
                 * Tried using a host volume with -v, copying files with `docker cp`, restating container, none worked
                 * Rebuilding image on each change was only method that worked, takes ~4s per change to update
                 */
            },
            buildSwarm: {
                files: ['<%= src.js %>', '<%= src.specs %>', '<%= src.css %>', '<%= src.tpl %>', '<%= src.html %>'],
                tasks: ['build', 'shell:buildImage', 'shell:runSwarm', 'shell:cleanImages']
            },
            buildSsl: {
                files: ['<%= src.js %>', '<%= src.specs %>', '<%= src.css %>', '<%= src.tpl %>', '<%= src.html %>'],
                tasks: ['build', 'shell:buildImage', 'shell:runSsl', 'shell:cleanImages']
            }
        },
        jshint: {
            files: ['gruntFile.js', '<%= src.js %>', '<%= src.specs %>', '<%= src.scenarios %>'],
            options: {
                curly: true,
                eqeqeq: true,
                immed: true,
                latedef: true,
                newcap: true,
                noarg: true,
                sub: true,
                boss: true,
                eqnull: true,
                globals: {
                    angular: false,
                    '$': false
                }
            }
        },
        shell: {
            buildImage: {
                command: 'docker build --rm -t portainer .'
            },
            buildBinary: {
                command: [
                    'docker run --rm -v $(pwd)/api:/src centurylink/golang-builder',
                    'shasum api/portainer > portainer-checksum.txt',
                    'mkdir -p dist',
                    'mv api/portainer dist/'
                ].join(' && ')
            },
            run: {
                command: [
                    'docker stop portainer',
                    'docker rm portainer',
                    'docker run --privileged -d -p 9000:9000 -v /tmp/portainer:/data -v /var/run/docker.sock:/var/run/docker.sock --name portainer portainer -d /data'
                ].join(';')
            },
            runSwarm: {
                command: [
<<<<<<< HEAD
                    'docker stop ui-for-docker',
                    'docker rm ui-for-docker',
                    'docker run -d -p 9000:9000 -v /tmp/docker-ui:/data --name ui-for-docker ui-for-docker -H tcp://10.0.7.11:4000 --swarm -d /data'
=======
                    'docker stop portainer',
                    'docker rm portainer',
                    'docker run -d -p 9000:9000 -v /tmp/portainer:/data --name portainer portainer -H tcp://10.0.7.10:4000 --swarm -d /data'
>>>>>>> 62e313d1
                ].join(';')
            },
            runSsl: {
                command: [
                    'docker stop portainer',
                    'docker rm portainer',
                    'docker run -d -p 9000:9000 -v /tmp/portainer:/data -v /tmp/docker-ssl:/certs --name portainer portainer -H tcp://10.0.7.10:2376 -d /data --tlsverify'
                ].join(';')
            },
            cleanImages: {
                command: 'docker rmi $(docker images -q -f dangling=true)'
            }
        },
        'if': {
            binaryNotExist: {
                options: {
                    executable: 'dist/portainer'
                },
                ifFalse: ['shell:buildBinary']
            }
        }
    });
};<|MERGE_RESOLUTION|>--- conflicted
+++ resolved
@@ -272,15 +272,9 @@
             },
             runSwarm: {
                 command: [
-<<<<<<< HEAD
-                    'docker stop ui-for-docker',
-                    'docker rm ui-for-docker',
-                    'docker run -d -p 9000:9000 -v /tmp/docker-ui:/data --name ui-for-docker ui-for-docker -H tcp://10.0.7.11:4000 --swarm -d /data'
-=======
                     'docker stop portainer',
                     'docker rm portainer',
                     'docker run -d -p 9000:9000 -v /tmp/portainer:/data --name portainer portainer -H tcp://10.0.7.10:4000 --swarm -d /data'
->>>>>>> 62e313d1
                 ].join(';')
             },
             runSsl: {

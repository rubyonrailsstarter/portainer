<<<<<<< HEAD
import axios, {AxiosError, AxiosRequestConfig} from 'axios';
=======
import axios, { AxiosError, AxiosRequestConfig } from 'axios';
>>>>>>> 07c6ce84

import PortainerError from '../error';
import { get as localStorageGet } from '../hooks/useLocalStorage';

import {
  portainerAgentManagerOperation,
  portainerAgentTargetHeader,
} from './http-request.helper';
import PortainerError from "Portainer/error";

const axiosApiInstance = axios.create({ baseURL: '/api' });

export default axiosApiInstance;

axiosApiInstance.interceptors.request.use(async (config) => {
  const newConfig = { ...config };

  const jwt = localStorageGet('JWT', '');
  if (jwt) {
    newConfig.headers = {
      Authorization: `Bearer ${jwt}`,
    };
  }

  return newConfig;
});

export function agentInterceptor(config: AxiosRequestConfig) {
  if (!config.url || !config.url.includes('/docker/')) {
    return config;
  }

  const newConfig = { headers: config.headers || {}, ...config };

  newConfig.headers['X-PortainerAgent-Target'] = portainerAgentTargetHeader();
  if (portainerAgentManagerOperation()) {
    newConfig.headers['X-PortainerAgent-ManagerOperation'] = '1';
  }

  return newConfig;
}

axiosApiInstance.interceptors.request.use(agentInterceptor);

<<<<<<< HEAD
export function parseAxiosError(err : Error, msg : string) {
  let resultErr = err
  let resultMsg = msg;

  if ("isAxiosError" in err) {
    const axiosError = err as AxiosError;
    resultErr = new Error(`${axiosError.response?.data.message}`);
    resultMsg = `${msg}: ${axiosError.response?.data.details}`;
=======
export function parseAxiosError(err: Error, msg = '') {
  let resultErr = err;
  let resultMsg = msg;

  if ('isAxiosError' in err) {
    const axiosError = err as AxiosError;
    resultErr = new Error(`${axiosError.response?.data.message}`);
    const msgDetails = axiosError.response?.data.details;
    resultMsg = msg ? `${msg}: ${msgDetails}` : msgDetails;
>>>>>>> 07c6ce84
  }

  return new PortainerError(resultMsg, resultErr);
}<|MERGE_RESOLUTION|>--- conflicted
+++ resolved
@@ -1,8 +1,4 @@
-<<<<<<< HEAD
-import axios, {AxiosError, AxiosRequestConfig} from 'axios';
-=======
 import axios, { AxiosError, AxiosRequestConfig } from 'axios';
->>>>>>> 07c6ce84
 
 import PortainerError from '../error';
 import { get as localStorageGet } from '../hooks/useLocalStorage';
@@ -11,7 +7,6 @@
   portainerAgentManagerOperation,
   portainerAgentTargetHeader,
 } from './http-request.helper';
-import PortainerError from "Portainer/error";
 
 const axiosApiInstance = axios.create({ baseURL: '/api' });
 
@@ -47,16 +42,6 @@
 
 axiosApiInstance.interceptors.request.use(agentInterceptor);
 
-<<<<<<< HEAD
-export function parseAxiosError(err : Error, msg : string) {
-  let resultErr = err
-  let resultMsg = msg;
-
-  if ("isAxiosError" in err) {
-    const axiosError = err as AxiosError;
-    resultErr = new Error(`${axiosError.response?.data.message}`);
-    resultMsg = `${msg}: ${axiosError.response?.data.details}`;
-=======
 export function parseAxiosError(err: Error, msg = '') {
   let resultErr = err;
   let resultMsg = msg;
@@ -66,7 +51,6 @@
     resultErr = new Error(`${axiosError.response?.data.message}`);
     const msgDetails = axiosError.response?.data.details;
     resultMsg = msg ? `${msg}: ${msgDetails}` : msgDetails;
->>>>>>> 07c6ce84
   }
 
   return new PortainerError(resultMsg, resultErr);

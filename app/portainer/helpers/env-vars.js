--- conflicted
+++ resolved
@@ -1,10 +1,6 @@
 import _ from 'lodash-es';
 
-<<<<<<< HEAD
-export const KEY_REGEX = /(.+)/.source;
-=======
 export const KEY_REGEX = /(.+?)/.source;
->>>>>>> d14c7b03
 export const VALUE_REGEX = /(.*)?/.source;
 
 const KEY_VALUE_REGEX = new RegExp(`^(${KEY_REGEX})\\s*=(${VALUE_REGEX})$`);

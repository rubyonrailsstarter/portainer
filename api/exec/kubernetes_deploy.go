package exec

import (
	"bytes"
	"fmt"
	"os/exec"
	"path"
	"runtime"
	"strings"

	"github.com/pkg/errors"

	"github.com/portainer/portainer/api/http/proxy"
	"github.com/portainer/portainer/api/http/proxy/factory"
	"github.com/portainer/portainer/api/http/proxy/factory/kubernetes"
	"github.com/portainer/portainer/api/kubernetes/cli"

	portainer "github.com/portainer/portainer/api"
)

// KubernetesDeployer represents a service to deploy resources inside a Kubernetes environment(endpoint).
type KubernetesDeployer struct {
	binaryPath                  string
	dataStore                   portainer.DataStore
	reverseTunnelService        portainer.ReverseTunnelService
	signatureService            portainer.DigitalSignatureService
	kubernetesClientFactory     *cli.ClientFactory
	kubernetesTokenCacheManager *kubernetes.TokenCacheManager
	proxyManager                *proxy.Manager
}

// NewKubernetesDeployer initializes a new KubernetesDeployer service.
func NewKubernetesDeployer(kubernetesTokenCacheManager *kubernetes.TokenCacheManager, kubernetesClientFactory *cli.ClientFactory, datastore portainer.DataStore, reverseTunnelService portainer.ReverseTunnelService, signatureService portainer.DigitalSignatureService, proxyManager *proxy.Manager, binaryPath string) *KubernetesDeployer {
	return &KubernetesDeployer{
		binaryPath:                  binaryPath,
		dataStore:                   datastore,
		reverseTunnelService:        reverseTunnelService,
		signatureService:            signatureService,
		kubernetesClientFactory:     kubernetesClientFactory,
		kubernetesTokenCacheManager: kubernetesTokenCacheManager,
		proxyManager:                proxyManager,
	}
}

func (deployer *KubernetesDeployer) getToken(userID portainer.UserID, endpoint *portainer.Endpoint, setLocalAdminToken bool) (string, error) {
	kubeCLI, err := deployer.kubernetesClientFactory.GetKubeClient(endpoint)
	if err != nil {
		return "", err
	}

	tokenCache := deployer.kubernetesTokenCacheManager.GetOrCreateTokenCache(int(endpoint.ID))

	tokenManager, err := kubernetes.NewTokenManager(kubeCLI, deployer.dataStore, tokenCache, setLocalAdminToken)
	if err != nil {
		return "", err
	}

	user, err := deployer.dataStore.User().User(userID)
	if err != nil {
		return "", errors.Wrap(err, "failed to fetch the user")
	}

	if user.Role == portainer.AdministratorRole {
		return tokenManager.GetAdminServiceAccountToken(), nil
	}

	token, err := tokenManager.GetUserServiceAccountToken(int(user.ID), endpoint.ID)
	if err != nil {
		return "", err
	}

	if token == "" {
		return "", fmt.Errorf("can not get a valid user service account token")
	}
	return token, nil
}

<<<<<<< HEAD
// Deploy upserts Kubernetes resources defined in manifest(s)
func (deployer *KubernetesDeployer) Deploy(userID portainer.UserID, endpoint *portainer.Endpoint, manifestFiles []string, namespace string) (string, error) {
	return deployer.command("apply", userID, endpoint, manifestFiles, namespace)
}
=======
// Deploy will deploy a Kubernetes manifest inside a specific namespace in a Kubernetes environment(endpoint).
// Otherwise it will use kubectl to deploy the manifest.
func (deployer *KubernetesDeployer) Deploy(request *http.Request, endpoint *portainer.Endpoint, stackConfig string, namespace string) (string, error) {
	if endpoint.Type == portainer.KubernetesLocalEnvironment {
		token, err := deployer.getToken(request, endpoint, true)
		if err != nil {
			return "", err
		}

		command := path.Join(deployer.binaryPath, "kubectl")
		if runtime.GOOS == "windows" {
			command = path.Join(deployer.binaryPath, "kubectl.exe")
		}

		args := make([]string, 0)
		args = append(args, "--server", endpoint.URL)
		args = append(args, "--insecure-skip-tls-verify")
		args = append(args, "--token", token)
		args = append(args, "--namespace", namespace)
		args = append(args, "apply", "-f", "-")

		var stderr bytes.Buffer
		cmd := exec.Command(command, args...)
		cmd.Stderr = &stderr
		cmd.Stdin = strings.NewReader(stackConfig)

		output, err := cmd.Output()
		if err != nil {
			return "", errors.New(stderr.String())
		}

		return string(output), nil
	}

	// agent

	endpointURL := endpoint.URL
	if endpoint.Type == portainer.EdgeAgentOnKubernetesEnvironment {
		tunnel := deployer.reverseTunnelService.GetTunnelDetails(endpoint.ID)
		if tunnel.Status == portainer.EdgeAgentIdle {

			err := deployer.reverseTunnelService.SetTunnelStatusToRequired(endpoint.ID)
			if err != nil {
				return "", err
			}

			settings, err := deployer.dataStore.Settings().Settings()
			if err != nil {
				return "", err
			}

			waitForAgentToConnect := time.Duration(settings.EdgeAgentCheckinInterval) * time.Second
			time.Sleep(waitForAgentToConnect * 2)
		}

		endpointURL = fmt.Sprintf("http://127.0.0.1:%d", tunnel.Port)
	}

	transport := &http.Transport{}

	if endpoint.TLSConfig.TLS {
		tlsConfig, err := crypto.CreateTLSConfigurationFromDisk(endpoint.TLSConfig.TLSCACertPath, endpoint.TLSConfig.TLSCertPath, endpoint.TLSConfig.TLSKeyPath, endpoint.TLSConfig.TLSSkipVerify)
		if err != nil {
			return "", err
		}
		transport.TLSClientConfig = tlsConfig
	}

	httpCli := &http.Client{
		Transport: transport,
	}
>>>>>>> dc769b4c

// Remove deletes Kubernetes resources defined in manifest(s)
func (deployer *KubernetesDeployer) Remove(userID portainer.UserID, endpoint *portainer.Endpoint, manifestFiles []string, namespace string) (string, error) {
	return deployer.command("delete", userID, endpoint, manifestFiles, namespace)
}

func (deployer *KubernetesDeployer) command(operation string, userID portainer.UserID, endpoint *portainer.Endpoint, manifestFiles []string, namespace string) (string, error) {
	token, err := deployer.getToken(userID, endpoint, endpoint.Type == portainer.KubernetesLocalEnvironment)
	if err != nil {
		return "", errors.Wrap(err, "failed generating a user token")
	}

	command := path.Join(deployer.binaryPath, "kubectl")
	if runtime.GOOS == "windows" {
		command = path.Join(deployer.binaryPath, "kubectl.exe")
	}

	args := []string{
		"--token", token,
		"--namespace", namespace,
	}

	if endpoint.Type == portainer.AgentOnKubernetesEnvironment || endpoint.Type == portainer.EdgeAgentOnKubernetesEnvironment {
		url, proxy, err := deployer.getAgentURL(endpoint)
		if err != nil {
			return "", errors.WithMessage(err, "failed generating endpoint URL")
		}

		defer proxy.Close()
		args = append(args, "--server", url)
		args = append(args, "--insecure-skip-tls-verify")
	}

	args = append(args, operation)
	for _, path := range manifestFiles {
		args = append(args, "-f", strings.TrimSpace(path))
	}

	var stderr bytes.Buffer
	cmd := exec.Command(command, args...)
	cmd.Stderr = &stderr

	output, err := cmd.Output()
	if err != nil {
		return "", errors.Wrapf(err, "failed to execute kubectl command: %q", stderr.String())
	}

	return string(output), nil
}

// ConvertCompose leverages the kompose binary to deploy a compose compliant manifest.
func (deployer *KubernetesDeployer) ConvertCompose(data []byte) ([]byte, error) {
	command := path.Join(deployer.binaryPath, "kompose")
	if runtime.GOOS == "windows" {
		command = path.Join(deployer.binaryPath, "kompose.exe")
	}

	args := make([]string, 0)
	args = append(args, "convert", "-f", "-", "--stdout")

	var stderr bytes.Buffer
	cmd := exec.Command(command, args...)
	cmd.Stderr = &stderr
	cmd.Stdin = bytes.NewReader(data)

	output, err := cmd.Output()
	if err != nil {
		return nil, errors.New(stderr.String())
	}

	return output, nil
}

func (deployer *KubernetesDeployer) getAgentURL(endpoint *portainer.Endpoint) (string, *factory.ProxyServer, error) {
	proxy, err := deployer.proxyManager.CreateAgentProxyServer(endpoint)
	if err != nil {
		return "", nil, err
	}

	return fmt.Sprintf("http://127.0.0.1:%d/kubernetes", proxy.Port), proxy, nil
}<|MERGE_RESOLUTION|>--- conflicted
+++ resolved
@@ -75,84 +75,10 @@
 	return token, nil
 }
 
-<<<<<<< HEAD
 // Deploy upserts Kubernetes resources defined in manifest(s)
 func (deployer *KubernetesDeployer) Deploy(userID portainer.UserID, endpoint *portainer.Endpoint, manifestFiles []string, namespace string) (string, error) {
 	return deployer.command("apply", userID, endpoint, manifestFiles, namespace)
 }
-=======
-// Deploy will deploy a Kubernetes manifest inside a specific namespace in a Kubernetes environment(endpoint).
-// Otherwise it will use kubectl to deploy the manifest.
-func (deployer *KubernetesDeployer) Deploy(request *http.Request, endpoint *portainer.Endpoint, stackConfig string, namespace string) (string, error) {
-	if endpoint.Type == portainer.KubernetesLocalEnvironment {
-		token, err := deployer.getToken(request, endpoint, true)
-		if err != nil {
-			return "", err
-		}
-
-		command := path.Join(deployer.binaryPath, "kubectl")
-		if runtime.GOOS == "windows" {
-			command = path.Join(deployer.binaryPath, "kubectl.exe")
-		}
-
-		args := make([]string, 0)
-		args = append(args, "--server", endpoint.URL)
-		args = append(args, "--insecure-skip-tls-verify")
-		args = append(args, "--token", token)
-		args = append(args, "--namespace", namespace)
-		args = append(args, "apply", "-f", "-")
-
-		var stderr bytes.Buffer
-		cmd := exec.Command(command, args...)
-		cmd.Stderr = &stderr
-		cmd.Stdin = strings.NewReader(stackConfig)
-
-		output, err := cmd.Output()
-		if err != nil {
-			return "", errors.New(stderr.String())
-		}
-
-		return string(output), nil
-	}
-
-	// agent
-
-	endpointURL := endpoint.URL
-	if endpoint.Type == portainer.EdgeAgentOnKubernetesEnvironment {
-		tunnel := deployer.reverseTunnelService.GetTunnelDetails(endpoint.ID)
-		if tunnel.Status == portainer.EdgeAgentIdle {
-
-			err := deployer.reverseTunnelService.SetTunnelStatusToRequired(endpoint.ID)
-			if err != nil {
-				return "", err
-			}
-
-			settings, err := deployer.dataStore.Settings().Settings()
-			if err != nil {
-				return "", err
-			}
-
-			waitForAgentToConnect := time.Duration(settings.EdgeAgentCheckinInterval) * time.Second
-			time.Sleep(waitForAgentToConnect * 2)
-		}
-
-		endpointURL = fmt.Sprintf("http://127.0.0.1:%d", tunnel.Port)
-	}
-
-	transport := &http.Transport{}
-
-	if endpoint.TLSConfig.TLS {
-		tlsConfig, err := crypto.CreateTLSConfigurationFromDisk(endpoint.TLSConfig.TLSCACertPath, endpoint.TLSConfig.TLSCertPath, endpoint.TLSConfig.TLSKeyPath, endpoint.TLSConfig.TLSSkipVerify)
-		if err != nil {
-			return "", err
-		}
-		transport.TLSClientConfig = tlsConfig
-	}
-
-	httpCli := &http.Client{
-		Transport: transport,
-	}
->>>>>>> dc769b4c
 
 // Remove deletes Kubernetes resources defined in manifest(s)
 func (deployer *KubernetesDeployer) Remove(userID portainer.UserID, endpoint *portainer.Endpoint, manifestFiles []string, namespace string) (string, error) {

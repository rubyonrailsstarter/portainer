package exec

import (
	"bytes"
	"encoding/json"
	"errors"
	"fmt"
	"os"
	"os/exec"
	"path"
	"regexp"
	"runtime"
	"strings"

	portainer "github.com/portainer/portainer/api"
	"github.com/portainer/portainer/api/internal/stackutils"
)

// SwarmStackManager represents a service for managing stacks.
type SwarmStackManager struct {
	binaryPath           string
	dataPath             string
	signatureService     portainer.DigitalSignatureService
	fileService          portainer.FileService
	reverseTunnelService portainer.ReverseTunnelService
}

// NewSwarmStackManager initializes a new SwarmStackManager service.
// It also updates the configuration of the Docker CLI binary.
func NewSwarmStackManager(binaryPath, dataPath string, signatureService portainer.DigitalSignatureService, fileService portainer.FileService, reverseTunnelService portainer.ReverseTunnelService) (*SwarmStackManager, error) {
	manager := &SwarmStackManager{
		binaryPath:           binaryPath,
		dataPath:             dataPath,
		signatureService:     signatureService,
		fileService:          fileService,
		reverseTunnelService: reverseTunnelService,
	}

	err := manager.updateDockerCLIConfiguration(dataPath)
	if err != nil {
		return nil, err
	}

	return manager, nil
}

// Login executes the docker login command against a list of registries (including DockerHub).
func (manager *SwarmStackManager) Login(registries []portainer.Registry, endpoint *portainer.Endpoint) {
	command, args := manager.prepareDockerCommandAndArgs(manager.binaryPath, manager.dataPath, endpoint)
	for _, registry := range registries {
		if registry.Authentication {
			registryArgs := append(args, "login", "--username", registry.Username, "--password", registry.Password, registry.URL)
			runCommandAndCaptureStdErr(command, registryArgs, nil, "")
		}
	}
}

// Logout executes the docker logout command.
func (manager *SwarmStackManager) Logout(endpoint *portainer.Endpoint) error {
	command, args := manager.prepareDockerCommandAndArgs(manager.binaryPath, manager.dataPath, endpoint)
	args = append(args, "logout")
	return runCommandAndCaptureStdErr(command, args, nil, "")
}

// Deploy executes the docker stack deploy command.
func (manager *SwarmStackManager) Deploy(stack *portainer.Stack, prune bool, endpoint *portainer.Endpoint) error {
	filePaths := stackutils.GetStackFilePaths(stack)
	command, args := manager.prepareDockerCommandAndArgs(manager.binaryPath, manager.dataPath, endpoint)

	if prune {
		args = append(args, "stack", "deploy", "--prune", "--with-registry-auth")
	} else {
		args = append(args, "stack", "deploy", "--with-registry-auth")
	}

	args = configureFilePaths(args, filePaths)
	args = append(args, stack.Name)

	env := make([]string, 0)
	for _, envvar := range stack.Env {
		env = append(env, envvar.Name+"="+envvar.Value)
	}
	return runCommandAndCaptureStdErr(command, args, env, stack.ProjectPath)
}

// Remove executes the docker stack rm command.
func (manager *SwarmStackManager) Remove(stack *portainer.Stack, endpoint *portainer.Endpoint) error {
	command, args := manager.prepareDockerCommandAndArgs(manager.binaryPath, manager.dataPath, endpoint)
	args = append(args, "stack", "rm", stack.Name)
	return runCommandAndCaptureStdErr(command, args, nil, "")
}

func runCommandAndCaptureStdErr(command string, args []string, env []string, workingDir string) error {
	var stderr bytes.Buffer
	cmd := exec.Command(command, args...)
	cmd.Stderr = &stderr
	cmd.Dir = workingDir

	if env != nil {
		cmd.Env = os.Environ()
		cmd.Env = append(cmd.Env, env...)
	}

	err := cmd.Run()
	if err != nil {
		return errors.New(stderr.String())
	}

	return nil
}

func (manager *SwarmStackManager) prepareDockerCommandAndArgs(binaryPath, dataPath string, endpoint *portainer.Endpoint) (string, []string) {
	// Assume Linux as a default
	command := path.Join(binaryPath, "docker")

	if runtime.GOOS == "windows" {
		command = path.Join(binaryPath, "docker.exe")
	}

	args := make([]string, 0)
	args = append(args, "--config", dataPath)

	endpointURL := endpoint.URL
	if endpoint.Type == portainer.EdgeAgentOnDockerEnvironment {
		tunnel := manager.reverseTunnelService.GetTunnelDetails(endpoint.ID)
		endpointURL = fmt.Sprintf("tcp://127.0.0.1:%d", tunnel.Port)
	}

	args = append(args, "-H", endpointURL)

	if endpoint.TLSConfig.TLS {
		args = append(args, "--tls")

		if !endpoint.TLSConfig.TLSSkipVerify {
			args = append(args, "--tlsverify", "--tlscacert", endpoint.TLSConfig.TLSCACertPath)
		} else {
			args = append(args, "--tlscacert", "''")
		}

		if endpoint.TLSConfig.TLSCertPath != "" && endpoint.TLSConfig.TLSKeyPath != "" {
			args = append(args, "--tlscert", endpoint.TLSConfig.TLSCertPath, "--tlskey", endpoint.TLSConfig.TLSKeyPath)
		}
	}

	return command, args
}

func (manager *SwarmStackManager) updateDockerCLIConfiguration(dataPath string) error {
	configFilePath := path.Join(dataPath, "config.json")
	config, err := manager.retrieveConfigurationFromDisk(configFilePath)
	if err != nil {
		return err
	}

	signature, err := manager.signatureService.CreateSignature(portainer.PortainerAgentSignatureMessage)
	if err != nil {
		return err
	}

	if config["HttpHeaders"] == nil {
		config["HttpHeaders"] = make(map[string]interface{})
	}
	headersObject := config["HttpHeaders"].(map[string]interface{})
	headersObject["X-PortainerAgent-ManagerOperation"] = "1"
	headersObject["X-PortainerAgent-Signature"] = signature
	headersObject["X-PortainerAgent-PublicKey"] = manager.signatureService.EncodedPublicKey()

	err = manager.fileService.WriteJSONToFile(configFilePath, config)
	if err != nil {
		return err
	}

	return nil
}

func (manager *SwarmStackManager) retrieveConfigurationFromDisk(path string) (map[string]interface{}, error) {
	var config map[string]interface{}

	raw, err := manager.fileService.GetFileContent(path)
	if err != nil {
		return make(map[string]interface{}), nil
	}

	err = json.Unmarshal(raw, &config)
	if err != nil {
		return nil, err
	}

	return config, nil
}

<<<<<<< HEAD
func configureFilePaths(args []string, filePaths []string) []string {
	for _, path := range filePaths {
		args = append(args, "--compose-file", path)
	}
	return args
=======
func (manager *SwarmStackManager) NormalizeStackName(name string) string {
	r := regexp.MustCompile("[^a-z0-9]+")
	return r.ReplaceAllString(strings.ToLower(name), "")
>>>>>>> 49f25e9c
}<|MERGE_RESOLUTION|>--- conflicted
+++ resolved
@@ -189,15 +189,14 @@
 	return config, nil
 }
 
-<<<<<<< HEAD
+func (manager *SwarmStackManager) NormalizeStackName(name string) string {
+	r := regexp.MustCompile("[^a-z0-9]+")
+	return r.ReplaceAllString(strings.ToLower(name), "")
+}
+
 func configureFilePaths(args []string, filePaths []string) []string {
 	for _, path := range filePaths {
 		args = append(args, "--compose-file", path)
 	}
 	return args
-=======
-func (manager *SwarmStackManager) NormalizeStackName(name string) string {
-	r := regexp.MustCompile("[^a-z0-9]+")
-	return r.ReplaceAllString(strings.ToLower(name), "")
->>>>>>> 49f25e9c
 }
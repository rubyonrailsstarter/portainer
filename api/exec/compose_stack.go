package exec

import (
	"context"
	"fmt"
	"os"
	"path"
	"path/filepath"
	"regexp"
	"strings"

	"github.com/pkg/errors"

	libstack "github.com/portainer/docker-compose-wrapper"
	"github.com/portainer/docker-compose-wrapper/compose"

	portainer "github.com/portainer/portainer/api"
	"github.com/portainer/portainer/api/http/proxy"
	"github.com/portainer/portainer/api/http/proxy/factory"
)

// ComposeStackManager is a wrapper for docker-compose binary
type ComposeStackManager struct {
	deployer     libstack.Deployer
	proxyManager *proxy.Manager
}

// NewComposeStackManager returns a docker-compose wrapper if corresponding binary present, otherwise nil
func NewComposeStackManager(binaryPath string, configPath string, proxyManager *proxy.Manager) (*ComposeStackManager, error) {
	deployer, err := compose.NewComposeDeployer(binaryPath, configPath)
	if err != nil {
		return nil, err
	}

	return &ComposeStackManager{
		deployer:     deployer,
		proxyManager: proxyManager,
	}, nil
}

// ComposeSyntaxMaxVersion returns the maximum supported version of the docker compose syntax
func (manager *ComposeStackManager) ComposeSyntaxMaxVersion() string {
	return portainer.ComposeSyntaxMaxVersion
}

// Up builds, (re)creates and starts containers in the background. Wraps `docker-compose up -d` command
func (manager *ComposeStackManager) Up(ctx context.Context, stack *portainer.Stack, endpoint *portainer.Endpoint) error {
	url, proxy, err := manager.fetchEndpointProxy(endpoint)
	if err != nil {
<<<<<<< HEAD
		return errors.Wrap(err, "failed to fetch environment proxy")
=======
		return errors.Wrap(err, "failed to fetch endpoint proxy")
>>>>>>> 03d34076
	}

	if proxy != nil {
		defer proxy.Close()
	}

	envFilePath, err := createEnvFile(stack)
	if err != nil {
		return errors.Wrap(err, "failed to create env file")
	}

	filePaths := getStackFiles(stack)
	err = manager.deployer.Deploy(ctx, stack.ProjectPath, url, stack.Name, filePaths, envFilePath)
	return errors.Wrap(err, "failed to deploy a stack")
}

// Down stops and removes containers, networks, images, and volumes. Wraps `docker-compose down --remove-orphans` command
func (manager *ComposeStackManager) Down(ctx context.Context, stack *portainer.Stack, endpoint *portainer.Endpoint) error {
	url, proxy, err := manager.fetchEndpointProxy(endpoint)
	if err != nil {
		return err
	}
	if proxy != nil {
		defer proxy.Close()
	}

	filePaths := getStackFiles(stack)
	err = manager.deployer.Remove(ctx, stack.ProjectPath, url, stack.Name, filePaths)
	return errors.Wrap(err, "failed to remove a stack")
}

// NormalizeStackName returns a new stack name with unsupported characters replaced
func (manager *ComposeStackManager) NormalizeStackName(name string) string {
	r := regexp.MustCompile("[^a-z0-9]+")
	return r.ReplaceAllString(strings.ToLower(name), "")
}

func (manager *ComposeStackManager) fetchEndpointProxy(endpoint *portainer.Endpoint) (string, *factory.ProxyServer, error) {
	if strings.HasPrefix(endpoint.URL, "unix://") || strings.HasPrefix(endpoint.URL, "npipe://") {
		return "", nil, nil
	}

	proxy, err := manager.proxyManager.CreateAgentProxyServer(endpoint)
	if err != nil {
		return "", nil, err
	}

	return fmt.Sprintf("http://127.0.0.1:%d", proxy.Port), proxy, nil
}

func createEnvFile(stack *portainer.Stack) (string, error) {
	if stack.Env == nil || len(stack.Env) == 0 {
		return "", nil
	}

	envFilePath := path.Join(stack.ProjectPath, "stack.env")

	envfile, err := os.OpenFile(envFilePath, os.O_WRONLY|os.O_CREATE|os.O_TRUNC, 0600)
	if err != nil {
		return "", err
	}

	for _, v := range stack.Env {
		envfile.WriteString(fmt.Sprintf("%s=%s\n", v.Name, v.Value))
	}
	envfile.Close()

	return "stack.env", nil
}

// getStackFiles returns list of stack's confile file paths.
// items in the list would be sanitized according to following criterias:
// 1. no empty paths
// 2. no "../xxx" paths that are trying to escape stack folder
// 3. no dir paths
// 4. root paths would be made relative
func getStackFiles(stack *portainer.Stack) []string {
	paths := make([]string, 0, len(stack.AdditionalFiles)+1)

	for _, p := range append([]string{stack.EntryPoint}, stack.AdditionalFiles...) {
		if strings.HasPrefix(p, "/") {
			p = `.` + p
		}

		if p == `` || p == `.` || strings.HasPrefix(p, `..`) || strings.HasSuffix(p, string(filepath.Separator)) {
			continue
		}

		paths = append(paths, p)
	}

	return paths
}<|MERGE_RESOLUTION|>--- conflicted
+++ resolved
@@ -47,11 +47,7 @@
 func (manager *ComposeStackManager) Up(ctx context.Context, stack *portainer.Stack, endpoint *portainer.Endpoint) error {
 	url, proxy, err := manager.fetchEndpointProxy(endpoint)
 	if err != nil {
-<<<<<<< HEAD
 		return errors.Wrap(err, "failed to fetch environment proxy")
-=======
-		return errors.Wrap(err, "failed to fetch endpoint proxy")
->>>>>>> 03d34076
 	}
 
 	if proxy != nil {

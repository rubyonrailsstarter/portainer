--- conflicted
+++ resolved
@@ -82,11 +82,7 @@
 	return tunnel, nil
 }
 
-<<<<<<< HEAD
-// SetTunnelStatusToActive update the status of the tunnel associated to the specified endpoint.
-=======
 // SetTunnelStatusToActive update the status of the tunnel associated to the specified environment(endpoint).
->>>>>>> 03d34076
 // It sets the status to ACTIVE.
 func (service *Service) SetTunnelStatusToActive(endpointID portainer.EndpointID) {
 	tunnel := service.GetTunnelDetails(endpointID)

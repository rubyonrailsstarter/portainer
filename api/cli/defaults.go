--- conflicted
+++ resolved
@@ -19,9 +19,6 @@
 	defaultSSLCertPath         = "/certs/portainer.crt"
 	defaultSSLKeyPath          = "/certs/portainer.key"
 	defaultSnapshotInterval    = "5m"
-<<<<<<< HEAD
 	defaultSecretKeyName       = "portainer"
-=======
 	defaultBaseURL             = "/"
->>>>>>> 5839f967
 )
--- conflicted
+++ resolved
@@ -72,11 +72,7 @@
 }
 
 // @title PortainerCE API
-<<<<<<< HEAD
-// @version 2.6.3
-=======
 // @version 2.9.0
->>>>>>> d14c7b03
 // @description.markdown api-description.md
 // @termsOfService
 

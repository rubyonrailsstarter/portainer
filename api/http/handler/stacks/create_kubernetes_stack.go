--- conflicted
+++ resolved
@@ -124,9 +124,6 @@
 	doCleanUp := true
 	defer handler.cleanUp(stack, &doCleanUp)
 
-<<<<<<< HEAD
-	output, err := handler.deployKubernetesStack(r, endpoint, payload.StackFileContent, payload.ComposeFormat, payload.Namespace)
-=======
 	output, err := handler.deployKubernetesStack(r, endpoint, payload.StackFileContent, payload.ComposeFormat, payload.Namespace, k.KubeAppLabels{
 		StackID: stackID,
 		Name:    stack.Name,
@@ -134,7 +131,6 @@
 		Kind:    "content",
 	})
 
->>>>>>> d14c7b03
 	if err != nil {
 		return &httperror.HandlerError{StatusCode: http.StatusInternalServerError, Message: "Unable to deploy Kubernetes stack", Err: err}
 	}
@@ -206,9 +202,6 @@
 		return &httperror.HandlerError{StatusCode: http.StatusInternalServerError, Message: "Failed to process manifest from Git repository", Err: err}
 	}
 
-<<<<<<< HEAD
-	output, err := handler.deployKubernetesStack(r, endpoint, stackFileContent, payload.ComposeFormat, payload.Namespace)
-=======
 	output, err := handler.deployKubernetesStack(r, endpoint, stackFileContent, payload.ComposeFormat, payload.Namespace, k.KubeAppLabels{
 		StackID: stackID,
 		Name:    stack.Name,
@@ -216,7 +209,6 @@
 		Kind:    "git",
 	})
 
->>>>>>> d14c7b03
 	if err != nil {
 		return &httperror.HandlerError{StatusCode: http.StatusInternalServerError, Message: "Unable to deploy Kubernetes stack", Err: err}
 	}
@@ -235,9 +227,6 @@
 	return response.JSON(w, resp)
 }
 
-<<<<<<< HEAD
-func (handler *Handler) deployKubernetesStack(request *http.Request, endpoint *portainer.Endpoint, stackConfig string, composeFormat bool, namespace string) (string, error) {
-=======
 func (handler *Handler) createKubernetesStackFromManifestURL(w http.ResponseWriter, r *http.Request, endpoint *portainer.Endpoint, userID portainer.UserID) *httperror.HandlerError {
 	var payload kubernetesManifestURLDeploymentPayload
 	if err := request.DecodeAndValidateJSONPayload(r, &payload); err != nil {
@@ -303,7 +292,6 @@
 }
 
 func (handler *Handler) deployKubernetesStack(request *http.Request, endpoint *portainer.Endpoint, stackConfig string, composeFormat bool, namespace string, appLabels k.KubeAppLabels) (string, error) {
->>>>>>> d14c7b03
 	handler.stackCreationMutex.Lock()
 	defer handler.stackCreationMutex.Unlock()
 
@@ -316,14 +304,10 @@
 		manifest = convertedConfig
 	}
 
-<<<<<<< HEAD
-	return handler.KubernetesDeployer.Deploy(request, endpoint, stackConfig, namespace)
-=======
 	manifest, err := k.AddAppLabels(manifest, appLabels)
 	if err != nil {
 		return "", errors.Wrap(err, "failed to add application labels")
 	}
->>>>>>> d14c7b03
 
 	return handler.KubernetesDeployer.Deploy(request, endpoint, string(manifest), namespace)
 }

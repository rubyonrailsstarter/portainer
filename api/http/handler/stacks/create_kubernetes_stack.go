--- conflicted
+++ resolved
@@ -242,7 +242,6 @@
 		return &httperror.HandlerError{StatusCode: http.StatusInternalServerError, Message: "Unable to fetch git repository id", Err: err}
 	}
 	stack.GitConfig.ConfigHash = commitID
-<<<<<<< HEAD
 
 	repositoryUsername := payload.RepositoryUsername
 	repositoryPassword := payload.RepositoryPassword
@@ -250,8 +249,6 @@
 		repositoryUsername = ""
 		repositoryPassword = ""
 	}
-=======
->>>>>>> dc769b4c
 
 	err = handler.GitService.CloneRepository(projectPath, payload.RepositoryURL, payload.RepositoryReferenceName, repositoryUsername, repositoryPassword)
 	if err != nil {
@@ -287,10 +284,7 @@
 		Output: output,
 	}
 
-<<<<<<< HEAD
 	doCleanUp = false
-=======
->>>>>>> dc769b4c
 	return response.JSON(w, resp)
 }
 
@@ -319,10 +313,7 @@
 		EndpointID:      endpoint.ID,
 		EntryPoint:      filesystem.ManifestFileDefaultName,
 		Namespace:       payload.Namespace,
-<<<<<<< HEAD
 		Name:            payload.StackName,
-=======
->>>>>>> dc769b4c
 		Status:          portainer.StackStatusActive,
 		CreationDate:    time.Now().Unix(),
 		CreatedBy:       user.Username,

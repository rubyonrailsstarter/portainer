package portainer

import (
	"io"
	"time"
)

type (
	// AccessPolicy represent a policy that can be associated to a user or team
	AccessPolicy struct {
		// Role identifier. Reference the role that will be associated to this access policy
		RoleID RoleID `json:"RoleId" example:"1"`
	}

	// AgentPlatform represents a platform type for an Agent
	AgentPlatform int

	// AuthenticationMethod represents the authentication method used to authenticate a user
	AuthenticationMethod int

	// Authorization represents an authorization associated to an operation
	Authorization string

	// Authorizations represents a set of authorizations associated to a role
	Authorizations map[Authorization]bool

	// AzureCredentials represents the credentials used to connect to an Azure
	// environment.
	AzureCredentials struct {
		// Azure application ID
		ApplicationID string `json:"ApplicationID" example:"eag7cdo9-o09l-9i83-9dO9-f0b23oe78db4"`
		// Azure tenant ID
		TenantID string `json:"TenantID" example:"34ddc78d-4fel-2358-8cc1-df84c8o839f5"`
		// Azure authentication key
		AuthenticationKey string `json:"AuthenticationKey" example:"cOrXoK/1D35w8YQ8nH1/8ZGwzz45JIYD5jxHKXEQknk="`
	}

	// CLIFlags represents the available flags on the CLI
	CLIFlags struct {
		Addr                      *string
		TunnelAddr                *string
		TunnelPort                *string
		AdminPassword             *string
		AdminPasswordFile         *string
		Assets                    *string
		Data                      *string
		EnableEdgeComputeFeatures *bool
		EndpointURL               *string
		Labels                    *[]Pair
		Logo                      *string
		NoAnalytics               *bool
		Templates                 *string
		TLS                       *bool
		TLSSkipVerify             *bool
		TLSCacert                 *string
		TLSCert                   *string
		TLSKey                    *string
		SSL                       *bool
		SSLCert                   *string
		SSLKey                    *string
		SnapshotInterval          *string
	}

	// CustomTemplate represents a custom template
	CustomTemplate struct {
		// CustomTemplate Identifier
		ID CustomTemplateID `json:"Id" example:"1"`
		// Title of the template
		Title string `json:"Title" example:"Nginx"`
		// Description of the template
		Description string `json:"Description" example:"High performance web server"`
		// Path on disk to the repository hosting the Stack file
		ProjectPath string `json:"ProjectPath" example:"/data/custom_template/3"`
		// Path to the Stack file
		EntryPoint string `json:"EntryPoint" example:"docker-compose.yml"`
		// User identifier who created this template
		CreatedByUserID UserID `json:"CreatedByUserId" example:"3"`
		// A note that will be displayed in the UI. Supports HTML content
		Note string `json:"Note" example:"This is my <b>custom</b> template"`
		// Platform associated to the template.
		// Valid values are: 1 - 'linux', 2 - 'windows'
		Platform CustomTemplatePlatform `json:"Platform" example:"1" enums:"1,2"`
		// URL of the template's logo
		Logo string `json:"Logo" example:"https://cloudinovasi.id/assets/img/logos/nginx.png"`
		// Type of created stack (1 - swarm, 2 - compose)
		Type            StackType        `json:"Type" example:"1"`
		ResourceControl *ResourceControl `json:"ResourceControl"`
	}

	// CustomTemplateID represents a custom template identifier
	CustomTemplateID int

	// CustomTemplatePlatform represents a custom template platform
	CustomTemplatePlatform int

	// DockerHub represents all the required information to connect and use the
	// Docker Hub
	DockerHub struct {
		// Is authentication against DockerHub enabled
		Authentication bool `json:"Authentication" example:"true"`
		// Username used to authenticate against the DockerHub
		Username string `json:"Username" example:"user"`
		// Password used to authenticate against the DockerHub
		Password string `json:"Password,omitempty" example:"passwd"`
	}

	// DockerSnapshot represents a snapshot of a specific Docker endpoint at a specific time
	DockerSnapshot struct {
		Time                    int64             `json:"Time"`
		DockerVersion           string            `json:"DockerVersion"`
		Swarm                   bool              `json:"Swarm"`
		TotalCPU                int               `json:"TotalCPU"`
		TotalMemory             int64             `json:"TotalMemory"`
		RunningContainerCount   int               `json:"RunningContainerCount"`
		StoppedContainerCount   int               `json:"StoppedContainerCount"`
		HealthyContainerCount   int               `json:"HealthyContainerCount"`
		UnhealthyContainerCount int               `json:"UnhealthyContainerCount"`
		VolumeCount             int               `json:"VolumeCount"`
		ImageCount              int               `json:"ImageCount"`
		ServiceCount            int               `json:"ServiceCount"`
		StackCount              int               `json:"StackCount"`
		NodeCount               int               `json:"NodeCount"`
		SnapshotRaw             DockerSnapshotRaw `json:"DockerSnapshotRaw"`
	}

	// DockerSnapshotRaw represents all the information related to a snapshot as returned by the Docker API
	DockerSnapshotRaw struct {
		Containers interface{} `json:"Containers"`
		Volumes    interface{} `json:"Volumes"`
		Networks   interface{} `json:"Networks"`
		Images     interface{} `json:"Images"`
		Info       interface{} `json:"Info"`
		Version    interface{} `json:"Version"`
	}

	// EdgeGroup represents an Edge group
	EdgeGroup struct {
		// EdgeGroup Identifier
		ID           EdgeGroupID  `json:"Id" example:"1"`
		Name         string       `json:"Name"`
		Dynamic      bool         `json:"Dynamic"`
		TagIDs       []TagID      `json:"TagIds"`
		Endpoints    []EndpointID `json:"Endpoints"`
		PartialMatch bool         `json:"PartialMatch"`
	}

	// EdgeGroupID represents an Edge group identifier
	EdgeGroupID int

	// EdgeJob represents a job that can run on Edge environments.
	EdgeJob struct {
		// EdgeJob Identifier
		ID             EdgeJobID                          `json:"Id" example:"1"`
		Created        int64                              `json:"Created"`
		CronExpression string                             `json:"CronExpression"`
		Endpoints      map[EndpointID]EdgeJobEndpointMeta `json:"Endpoints"`
		Name           string                             `json:"Name"`
		ScriptPath     string                             `json:"ScriptPath"`
		Recurring      bool                               `json:"Recurring"`
		Version        int                                `json:"Version"`
	}

	// EdgeJobEndpointMeta represents a meta data object for an Edge job and Endpoint relation
	EdgeJobEndpointMeta struct {
		LogsStatus  EdgeJobLogsStatus
		CollectLogs bool
	}

	// EdgeJobID represents an Edge job identifier
	EdgeJobID int

	// EdgeJobLogsStatus represent status of logs collection job
	EdgeJobLogsStatus int

	// EdgeSchedule represents a scheduled job that can run on Edge environments.
	// Deprecated in favor of EdgeJob
	EdgeSchedule struct {
		// EdgeSchedule Identifier
		ID             ScheduleID   `json:"Id" example:"1"`
		CronExpression string       `json:"CronExpression"`
		Script         string       `json:"Script"`
		Version        int          `json:"Version"`
		Endpoints      []EndpointID `json:"Endpoints"`
	}

	//EdgeStack represents an edge stack
	EdgeStack struct {
		// EdgeStack Identifier
		ID           EdgeStackID                    `json:"Id" example:"1"`
		Name         string                         `json:"Name"`
		Status       map[EndpointID]EdgeStackStatus `json:"Status"`
		CreationDate int64                          `json:"CreationDate"`
		EdgeGroups   []EdgeGroupID                  `json:"EdgeGroups"`
		ProjectPath  string                         `json:"ProjectPath"`
		EntryPoint   string                         `json:"EntryPoint"`
		Version      int                            `json:"Version"`
		Prune        bool                           `json:"Prune"`
	}

	//EdgeStackID represents an edge stack id
	EdgeStackID int

	//EdgeStackStatus represents an edge stack status
	EdgeStackStatus struct {
		Type       EdgeStackStatusType `json:"Type"`
		Error      string              `json:"Error"`
		EndpointID EndpointID          `json:"EndpointID"`
	}

	//EdgeStackStatusType represents an edge stack status type
	EdgeStackStatusType int

	// Endpoint represents a Docker endpoint with all the info required
	// to connect to it
	Endpoint struct {
		// Endpoint Identifier
		ID EndpointID `json:"Id" example:"1"`
		// Endpoint name
		Name string `json:"Name" example:"my-endpoint"`
		// Endpoint environment type. 1 for a Docker environment, 2 for an agent on Docker environment or 3 for an Azure environment.
		Type EndpointType `json:"Type" example:"1"`
		// URL or IP address of the Docker host associated to this endpoint
		URL string `json:"URL" example:"docker.mydomain.tld:2375"`
		// Endpoint group identifier
		GroupID EndpointGroupID `json:"GroupId" example:"1"`
		// URL or IP address where exposed containers will be reachable
		PublicURL        string              `json:"PublicURL" example:"docker.mydomain.tld:2375"`
		TLSConfig        TLSConfiguration    `json:"TLSConfig"`
		Extensions       []EndpointExtension `json:"Extensions" example:""`
		AzureCredentials AzureCredentials    `json:"AzureCredentials,omitempty" example:""`
		// List of tag identifiers to which this endpoint is associated
		TagIDs []TagID `json:"TagIds"`
		// The status of the endpoint (1 - up, 2 - down)
		Status EndpointStatus `json:"Status" example:"1"`
		// List of snapshots
		Snapshots []DockerSnapshot `json:"Snapshots" example:""`
		// List of user identifiers authorized to connect to this endpoint
		UserAccessPolicies UserAccessPolicies `json:"UserAccessPolicies"`
		// List of team identifiers authorized to connect to this endpoint
		TeamAccessPolicies TeamAccessPolicies `json:"TeamAccessPolicies" example:""`
		// The identifier of the edge agent associated with this endpoint
		EdgeID string `json:"EdgeID,omitempty" example:""`
		// The key which is used to map the agent to Portainer
		EdgeKey string `json:"EdgeKey" example:""`
		// The check in interval for edge agent (in seconds)
		EdgeCheckinInterval int `json:"EdgeCheckinInterval" example:"5"`
		// Associated Kubernetes data
		Kubernetes KubernetesData `json:"Kubernetes" example:""`
		// Maximum version of docker-compose
		ComposeSyntaxMaxVersion string `json:"ComposeSyntaxMaxVersion" example:"3.8"`
		// Endpoint specific security settings
		SecuritySettings EndpointSecuritySettings
		// LastCheckInDate mark last check-in date on checkin
		LastCheckInDate int64

		// Deprecated fields
		// Deprecated in DBVersion == 4
		TLS           bool   `json:"TLS,omitempty"`
		TLSCACertPath string `json:"TLSCACert,omitempty"`
		TLSCertPath   string `json:"TLSCert,omitempty"`
		TLSKeyPath    string `json:"TLSKey,omitempty"`

		// Deprecated in DBVersion == 18
		AuthorizedUsers []UserID `json:"AuthorizedUsers"`
		AuthorizedTeams []TeamID `json:"AuthorizedTeams"`

		// Deprecated in DBVersion == 22
		Tags []string `json:"Tags"`
	}

	// EndpointAuthorizations represents the authorizations associated to a set of endpoints
	EndpointAuthorizations map[EndpointID]Authorizations

	// EndpointExtension represents a deprecated form of Portainer extension
	// TODO: legacy extension management
	EndpointExtension struct {
		Type EndpointExtensionType `json:"Type"`
		URL  string                `json:"URL"`
	}

	// EndpointExtensionType represents the type of an endpoint extension. Only
	// one extension of each type can be associated to an endpoint
	EndpointExtensionType int

	// EndpointGroup represents a group of endpoints
	EndpointGroup struct {
		// Endpoint group Identifier
		ID EndpointGroupID `json:"Id" example:"1"`
		// Endpoint group name
		Name string `json:"Name" example:"my-endpoint-group"`
		// Description associated to the endpoint group
		Description        string             `json:"Description" example:"Endpoint group description"`
		UserAccessPolicies UserAccessPolicies `json:"UserAccessPolicies" example:""`
		TeamAccessPolicies TeamAccessPolicies `json:"TeamAccessPolicies" example:""`
		// List of tags associated to this endpoint group
		TagIDs []TagID `json:"TagIds"`

		// Deprecated fields
		Labels []Pair `json:"Labels"`

		// Deprecated in DBVersion == 18
		AuthorizedUsers []UserID `json:"AuthorizedUsers"`
		AuthorizedTeams []TeamID `json:"AuthorizedTeams"`

		// Deprecated in DBVersion == 22
		Tags []string `json:"Tags"`
	}

	// EndpointGroupID represents an endpoint group identifier
	EndpointGroupID int

	// EndpointID represents an endpoint identifier
	EndpointID int

	// EndpointStatus represents the status of an endpoint
	EndpointStatus int

	// EndpointSyncJob represents a scheduled job that synchronize endpoints based on an external file
	// Deprecated
	EndpointSyncJob struct{}

	// EndpointSecuritySettings represents settings for an endpoint
	EndpointSecuritySettings struct {
		// Whether non-administrator should be able to use bind mounts when creating containers
		AllowBindMountsForRegularUsers bool `json:"allowBindMountsForRegularUsers" example:"false"`
		// Whether non-administrator should be able to use privileged mode when creating containers
		AllowPrivilegedModeForRegularUsers bool `json:"allowPrivilegedModeForRegularUsers" example:"false"`
		// Whether non-administrator should be able to browse volumes
		AllowVolumeBrowserForRegularUsers bool `json:"allowVolumeBrowserForRegularUsers" example:"true"`
		// Whether non-administrator should be able to use the host pid
		AllowHostNamespaceForRegularUsers bool `json:"allowHostNamespaceForRegularUsers" example:"true"`
		// Whether non-administrator should be able to use device mapping
		AllowDeviceMappingForRegularUsers bool `json:"allowDeviceMappingForRegularUsers" example:"true"`
		// Whether non-administrator should be able to manage stacks
		AllowStackManagementForRegularUsers bool `json:"allowStackManagementForRegularUsers" example:"true"`
		// Whether non-administrator should be able to use container capabilities
		AllowContainerCapabilitiesForRegularUsers bool `json:"allowContainerCapabilitiesForRegularUsers" example:"true"`
		// Whether non-administrator should be able to use sysctl settings
		AllowSysctlSettingForRegularUsers bool `json:"allowSysctlSettingForRegularUsers" example:"true"`
		// Whether host management features are enabled
		EnableHostManagementFeatures bool `json:"enableHostManagementFeatures" example:"true"`
	}

	// EndpointType represents the type of an endpoint
	EndpointType int

	// EndpointRelation represents a endpoint relation object
	EndpointRelation struct {
		EndpointID EndpointID
		EdgeStacks map[EdgeStackID]bool
	}

	// Extension represents a deprecated Portainer extension
	Extension struct {
		// Extension Identifier
		ID               ExtensionID        `json:"Id" example:"1"`
		Enabled          bool               `json:"Enabled"`
		Name             string             `json:"Name,omitempty"`
		ShortDescription string             `json:"ShortDescription,omitempty"`
		Description      string             `json:"Description,omitempty"`
		DescriptionURL   string             `json:"DescriptionURL,omitempty"`
		Price            string             `json:"Price,omitempty"`
		PriceDescription string             `json:"PriceDescription,omitempty"`
		Deal             bool               `json:"Deal,omitempty"`
		Available        bool               `json:"Available,omitempty"`
		License          LicenseInformation `json:"License,omitempty"`
		Version          string             `json:"Version"`
		UpdateAvailable  bool               `json:"UpdateAvailable"`
		ShopURL          string             `json:"ShopURL,omitempty"`
		Images           []string           `json:"Images,omitempty"`
		Logo             string             `json:"Logo,omitempty"`
	}

	// ExtensionID represents a extension identifier
	ExtensionID int

	// GitlabRegistryData represents data required for gitlab registry to work
	GitlabRegistryData struct {
		ProjectID   int    `json:"ProjectId"`
		InstanceURL string `json:"InstanceURL"`
		ProjectPath string `json:"ProjectPath"`
	}

	// QuayRegistryData represents data required for Quay registry to work
	QuayRegistryData struct {
		UseOrganisation  bool   `json:"UseOrganisation"`
		OrganisationName string `json:"OrganisationName"`
	}

	// JobType represents a job type
	JobType int

	// KubernetesData contains all the Kubernetes related endpoint information
	KubernetesData struct {
		Snapshots     []KubernetesSnapshot    `json:"Snapshots"`
		Configuration KubernetesConfiguration `json:"Configuration"`
	}

	// KubernetesSnapshot represents a snapshot of a specific Kubernetes endpoint at a specific time
	KubernetesSnapshot struct {
		Time              int64  `json:"Time"`
		KubernetesVersion string `json:"KubernetesVersion"`
		NodeCount         int    `json:"NodeCount"`
		TotalCPU          int64  `json:"TotalCPU"`
		TotalMemory       int64  `json:"TotalMemory"`
	}

	// KubernetesConfiguration represents the configuration of a Kubernetes endpoint
	KubernetesConfiguration struct {
		UseLoadBalancer  bool                           `json:"UseLoadBalancer"`
		UseServerMetrics bool                           `json:"UseServerMetrics"`
		StorageClasses   []KubernetesStorageClassConfig `json:"StorageClasses"`
		IngressClasses   []KubernetesIngressClassConfig `json:"IngressClasses"`
	}

	// KubernetesStorageClassConfig represents a Kubernetes Storage Class configuration
	KubernetesStorageClassConfig struct {
		Name                 string   `json:"Name"`
		AccessModes          []string `json:"AccessModes"`
		Provisioner          string   `json:"Provisioner"`
		AllowVolumeExpansion bool     `json:"AllowVolumeExpansion"`
	}

	// KubernetesIngressClassConfig represents a Kubernetes Ingress Class configuration
	KubernetesIngressClassConfig struct {
		Name string `json:"Name"`
		Type string `json:"Type"`
	}

	// LDAPGroupSearchSettings represents settings used to search for groups in a LDAP server
	LDAPGroupSearchSettings struct {
		// The distinguished name of the element from which the LDAP server will search for groups
		GroupBaseDN string `json:"GroupBaseDN" example:"dc=ldap,dc=domain,dc=tld"`
		// The LDAP search filter used to select group elements, optional
		GroupFilter string `json:"GroupFilter" example:"(objectClass=account"`
		// LDAP attribute which denotes the group membership
		GroupAttribute string `json:"GroupAttribute" example:"member"`
	}

	// LDAPSearchSettings represents settings used to search for users in a LDAP server
	LDAPSearchSettings struct {
		// The distinguished name of the element from which the LDAP server will search for users
		BaseDN string `json:"BaseDN" example:"dc=ldap,dc=domain,dc=tld"`
		// Optional LDAP search filter used to select user elements
		Filter string `json:"Filter" example:"(objectClass=account)"`
		// LDAP attribute which denotes the username
		UserNameAttribute string `json:"UserNameAttribute" example:"uid"`
	}

	// LDAPSettings represents the settings used to connect to a LDAP server
	LDAPSettings struct {
		// Enable this option if the server is configured for Anonymous access. When enabled, ReaderDN and Password will not be used
		AnonymousMode bool `json:"AnonymousMode" example:"true"`
		// Account that will be used to search for users
		ReaderDN string `json:"ReaderDN" example:"cn=readonly-account,dc=ldap,dc=domain,dc=tld"`
		// Password of the account that will be used to search users
		Password string `json:"Password,omitempty" example:"readonly-password"`
		// URL or IP address of the LDAP server
		URL       string           `json:"URL" example:"myldap.domain.tld:389"`
		TLSConfig TLSConfiguration `json:"TLSConfig"`
		// Whether LDAP connection should use StartTLS
		StartTLS            bool                      `json:"StartTLS" example:"true"`
		SearchSettings      []LDAPSearchSettings      `json:"SearchSettings"`
		GroupSearchSettings []LDAPGroupSearchSettings `json:"GroupSearchSettings"`
		// Automatically provision users and assign them to matching LDAP group names
		AutoCreateUsers bool `json:"AutoCreateUsers" example:"true"`
	}

	// LicenseInformation represents information about an extension license
	LicenseInformation struct {
		LicenseKey string `json:"LicenseKey,omitempty"`
		Company    string `json:"Company,omitempty"`
		Expiration string `json:"Expiration,omitempty"`
		Valid      bool   `json:"Valid,omitempty"`
	}

	// MembershipRole represents the role of a user within a team
	MembershipRole int

	// OAuthSettings represents the settings used to authorize with an authorization server
	OAuthSettings struct {
		ClientID             string `json:"ClientID"`
		ClientSecret         string `json:"ClientSecret,omitempty"`
		AccessTokenURI       string `json:"AccessTokenURI"`
		AuthorizationURI     string `json:"AuthorizationURI"`
		ResourceURI          string `json:"ResourceURI"`
		RedirectURI          string `json:"RedirectURI"`
		UserIdentifier       string `json:"UserIdentifier"`
		Scopes               string `json:"Scopes"`
		OAuthAutoCreateUsers bool   `json:"OAuthAutoCreateUsers"`
		DefaultTeamID        TeamID `json:"DefaultTeamID"`
	}

	// Pair defines a key/value string pair
	Pair struct {
		Name  string `json:"name" example:"name"`
		Value string `json:"value" example:"value"`
	}

	// Registry represents a Docker registry with all the info required
	// to connect to it
	Registry struct {
		// Registry Identifier
		ID RegistryID `json:"Id" example:"1"`
		// Registry Type (1 - Quay, 2 - Azure, 3 - Custom, 4 - Gitlab)
		Type RegistryType `json:"Type" enums:"1,2,3,4"`
		// Registry Name
		Name string `json:"Name" example:"my-registry"`
		// URL or IP address of the Docker registry
		URL string `json:"URL" example:"registry.mydomain.tld:2375"`
		// Is authentication against this registry enabled
		Authentication bool `json:"Authentication" example:"true"`
		// Username used to authenticate against this registry
		Username string `json:"Username" example:"registry user"`
		// Password used to authenticate against this registry
		Password                string                           `json:"Password,omitempty" example:"registry_password"`
		ManagementConfiguration *RegistryManagementConfiguration `json:"ManagementConfiguration"`
		Gitlab                  GitlabRegistryData               `json:"Gitlab"`
		Quay                    QuayRegistryData                 `json:"Quay"`
		UserAccessPolicies      UserAccessPolicies               `json:"UserAccessPolicies"`
		TeamAccessPolicies      TeamAccessPolicies               `json:"TeamAccessPolicies"`

		// Deprecated fields
		// Deprecated in DBVersion == 18
		AuthorizedUsers []UserID `json:"AuthorizedUsers"`
		AuthorizedTeams []TeamID `json:"AuthorizedTeams"`
	}

	// RegistryID represents a registry identifier
	RegistryID int

	// RegistryManagementConfiguration represents a configuration that can be used to query
	// the registry API via the registry management extension.
	RegistryManagementConfiguration struct {
		Type           RegistryType     `json:"Type"`
		Authentication bool             `json:"Authentication"`
		Username       string           `json:"Username"`
		Password       string           `json:"Password"`
		TLSConfig      TLSConfiguration `json:"TLSConfig"`
	}

	// RegistryType represents a type of registry
	RegistryType int

	// ResourceAccessLevel represents the level of control associated to a resource
	ResourceAccessLevel int

	// ResourceControl represent a reference to a Docker resource with specific access controls
	ResourceControl struct {
		// ResourceControl Identifier
		ID ResourceControlID `json:"Id" example:"1"`
		// Docker resource identifier on which access control will be applied.\
		// In the case of a resource control applied to a stack, use the stack name as identifier
		ResourceID string `json:"ResourceId" example:"617c5f22bb9b023d6daab7cba43a57576f83492867bc767d1c59416b065e5f08"`
		// List of Docker resources that will inherit this access control
		SubResourceIDs []string `json:"SubResourceIds" example:"617c5f22bb9b023d6daab7cba43a57576f83492867bc767d1c59416b065e5f08"`
		// Type of Docker resource. Valid values are: 1- container, 2 -service
		// 3 - volume, 4 - secret, 5 - stack, 6 - config or 7 - custom template
		Type         ResourceControlType  `json:"Type" example:"1"`
		UserAccesses []UserResourceAccess `json:"UserAccesses" example:""`
		TeamAccesses []TeamResourceAccess `json:"TeamAccesses" example:""`
		// Permit access to the associated resource to any user
		Public bool `json:"Public" example:"true"`
		// Permit access to resource only to admins
		AdministratorsOnly bool `json:"AdministratorsOnly" example:"true"`
		System             bool `json:"System" example:""`

		// Deprecated fields
		// Deprecated in DBVersion == 2
		OwnerID     UserID              `json:"OwnerId,omitempty"`
		AccessLevel ResourceAccessLevel `json:"AccessLevel,omitempty"`
	}

	// ResourceControlID represents a resource control identifier
	ResourceControlID int

	// ResourceControlType represents the type of resource associated to the resource control (volume, container, service...)
	ResourceControlType int

	// Role represents a set of authorizations that can be associated to a user or
	// to a team.
	Role struct {
		// Role Identifier
		ID RoleID `json:"Id" example:"1"`
		// Role name
		Name string `json:"Name" example:"HelpDesk"`
		// Role description
		Description string `json:"Description" example:"Read-only access of all resources in an endpoint"`
		// Authorizations associated to a role
		Authorizations Authorizations `json:"Authorizations"`
		Priority       int            `json:"Priority"`
	}

	// RoleID represents a role identifier
	RoleID int

	// Schedule represents a scheduled job.
	// It only contains a pointer to one of the JobRunner implementations
	// based on the JobType.
	// NOTE: The Recurring option is only used by ScriptExecutionJob at the moment
	// Deprecated in favor of EdgeJob
	Schedule struct {
		// Schedule Identifier
		ID             ScheduleID `json:"Id" example:"1"`
		Name           string
		CronExpression string
		Recurring      bool
		Created        int64
		JobType        JobType
		EdgeSchedule   *EdgeSchedule
	}

	// ScheduleID represents a schedule identifier.
	// Deprecated in favor of EdgeJob
	ScheduleID int

	// ScriptExecutionJob represents a scheduled job that can execute a script via a privileged container
	ScriptExecutionJob struct {
		Endpoints     []EndpointID
		Image         string
		ScriptPath    string
		RetryCount    int
		RetryInterval int
	}

	// Settings represents the application settings
	Settings struct {
		// URL to a logo that will be displayed on the login page as well as on top of the sidebar. Will use default Portainer logo when value is empty string
		LogoURL string `json:"LogoURL" example:"https://mycompany.mydomain.tld/logo.png"`
		// A list of label name & value that will be used to hide containers when querying containers
		BlackListedLabels []Pair `json:"BlackListedLabels"`
		// Active authentication method for the Portainer instance. Valid values are: 1 for internal, 2 for LDAP, or 3 for oauth
		AuthenticationMethod AuthenticationMethod `json:"AuthenticationMethod" example:"1"`
		LDAPSettings         LDAPSettings         `json:"LDAPSettings" example:""`
		OAuthSettings        OAuthSettings        `json:"OAuthSettings" example:""`
		// The interval in which endpoint snapshots are created
		SnapshotInterval string `json:"SnapshotInterval" example:"5m"`
		// URL to the templates that will be displayed in the UI when navigating to App Templates
		TemplatesURL string `json:"TemplatesURL" example:"https://raw.githubusercontent.com/portainer/templates/master/templates.json"`
		// The default check in interval for edge agent (in seconds)
		EdgeAgentCheckinInterval int `json:"EdgeAgentCheckinInterval" example:"5"`
		// Whether edge compute features are enabled
		EnableEdgeComputeFeatures bool `json:"EnableEdgeComputeFeatures" example:""`
		// The duration of a user session
		UserSessionTimeout string `json:"UserSessionTimeout" example:"5m"`
		// Whether telemetry is enabled
		EnableTelemetry bool `json:"EnableTelemetry" example:"false"`

		// Deprecated fields
		DisplayDonationHeader       bool
		DisplayExternalContributors bool

		// Deprecated fields v26
		EnableHostManagementFeatures              bool `json:"EnableHostManagementFeatures"`
		AllowVolumeBrowserForRegularUsers         bool `json:"AllowVolumeBrowserForRegularUsers"`
		AllowBindMountsForRegularUsers            bool `json:"AllowBindMountsForRegularUsers"`
		AllowPrivilegedModeForRegularUsers        bool `json:"AllowPrivilegedModeForRegularUsers"`
		AllowHostNamespaceForRegularUsers         bool `json:"AllowHostNamespaceForRegularUsers"`
		AllowStackManagementForRegularUsers       bool `json:"AllowStackManagementForRegularUsers"`
		AllowDeviceMappingForRegularUsers         bool `json:"AllowDeviceMappingForRegularUsers"`
		AllowContainerCapabilitiesForRegularUsers bool `json:"AllowContainerCapabilitiesForRegularUsers"`
	}

	// SnapshotJob represents a scheduled job that can create endpoint snapshots
	SnapshotJob struct{}

	// SoftwareEdition represents an edition of Portainer
	SoftwareEdition int

	// Stack represents a Docker stack created via docker stack deploy
	Stack struct {
		// Stack Identifier
		ID StackID `json:"Id" example:"1"`
		// Stack name
		Name string `json:"Name" example:"myStack"`
		// Stack type. 1 for a Swarm stack, 2 for a Compose stack
		Type StackType `json:"Type" example:"2"`
		// Endpoint identifier. Reference the endpoint that will be used for deployment
		EndpointID EndpointID `json:"EndpointId" example:"1"`
		// Cluster identifier of the Swarm cluster where the stack is deployed
		SwarmID string `json:"SwarmId" example:"jpofkc0i9uo9wtx1zesuk649w"`
		// Path to the Stack file
		EntryPoint string `json:"EntryPoint" example:"docker-compose.yml"`
		// A list of environment variables used during stack deployment
		Env []Pair `json:"Env" example:""`
		//
		ResourceControl *ResourceControl `json:"ResourceControl" example:""`
		// Stack status (1 - active, 2 - inactive)
		Status StackStatus `json:"Status" example:"1"`
		// Path on disk to the repository hosting the Stack file
		ProjectPath string `example:"/data/compose/myStack_jpofkc0i9uo9wtx1zesuk649w"`
		// The date in unix time when stack was created
		CreationDate int64 `example:"1587399600"`
		// The username which created this stack
		CreatedBy string `example:"admin"`
		// The date in unix time when stack was last updated
		UpdateDate int64 `example:"1587399600"`
		// The username which last updated this stack
		UpdatedBy string `example:"bob"`
	}

	// StackID represents a stack identifier (it must be composed of Name + "_" + SwarmID to create a unique identifier)
	StackID int

	// StackStatus represent a status for a stack
	StackStatus int

	// StackType represents the type of the stack (compose v2, stack deploy v3)
	StackType int

	// Status represents the application status
	Status struct {
		// Portainer API version
		Version string `json:"Version" example:"2.0.0"`
	}

	// Tag represents a tag that can be associated to a resource
	Tag struct {
		// Tag identifier
		ID TagID `example:"1"`
		// Tag name
		Name string `json:"Name" example:"org/acme"`
		// A set of endpoint ids that have this tag
		Endpoints map[EndpointID]bool `json:"Endpoints"`
		// A set of endpoint group ids that have this tag
		EndpointGroups map[EndpointGroupID]bool `json:"EndpointGroups"`
	}

	// TagID represents a tag identifier
	TagID int

	// Team represents a list of user accounts
	Team struct {
		// Team Identifier
		ID TeamID `json:"Id" example:"1"`
		// Team name
		Name string `json:"Name" example:"developers"`
	}

	// TeamAccessPolicies represent the association of an access policy and a team
	TeamAccessPolicies map[TeamID]AccessPolicy

	// TeamID represents a team identifier
	TeamID int

	// TeamMembership represents a membership association between a user and a team
	TeamMembership struct {
		// Membership Identifier
		ID TeamMembershipID `json:"Id" example:"1"`
		// User identifier
		UserID UserID `json:"UserID" example:"1"`
		// Team identifier
		TeamID TeamID `json:"TeamID" example:"1"`
		// Team role (1 for team leader and 2 for team member)
		Role MembershipRole `json:"Role" example:"1"`
	}

	// TeamMembershipID represents a team membership identifier
	TeamMembershipID int

	// TeamResourceAccess represents the level of control on a resource for a specific team
	TeamResourceAccess struct {
		TeamID      TeamID              `json:"TeamId"`
		AccessLevel ResourceAccessLevel `json:"AccessLevel"`
	}

	// Template represents an application template that can be used as an App Template
	// or an Edge template
	Template struct {
		// Mandatory container/stack fields
		// Template Identifier
		ID TemplateID `json:"Id" example:"1"`
		// Template type. Valid values are: 1 (container), 2 (Swarm stack) or 3 (Compose stack)
		Type TemplateType `json:"type" example:"1"`
		// Title of the template
		Title string `json:"title" example:"Nginx"`
		// Description of the template
		Description string `json:"description" example:"High performance web server"`
		// Whether the template should be available to administrators only
		AdministratorOnly bool `json:"administrator_only" example:"true"`

		// Mandatory container fields
		// Image associated to a container template. Mandatory for a container template
		Image string `json:"image" example:"nginx:latest"`

		// Mandatory stack fields
		Repository TemplateRepository `json:"repository"`

		// Mandatory Edge stack fields
		// Stack file used for this template
		StackFile string `json:"stackFile"`

		// Optional stack/container fields
		// Default name for the stack/container to be used on deployment
		Name string `json:"name,omitempty" example:"mystackname"`
		// URL of the template's logo
		Logo string `json:"logo,omitempty" example:"https://cloudinovasi.id/assets/img/logos/nginx.png"`
		// A list of environment variables used during the template deployment
		Env []TemplateEnv `json:"env,omitempty"`
		// A note that will be displayed in the UI. Supports HTML content
		Note string `json:"note,omitempty" example:"This is my <b>custom</b> template"`
		// Platform associated to the template.
		// Valid values are: 'linux', 'windows' or leave empty for multi-platform
		Platform string `json:"platform,omitempty" example:"linux"`
		// A list of categories associated to the template
		Categories []string `json:"categories,omitempty" example:"database"`

		// Optional container fields
		// The URL of a registry associated to the image for a container template
		Registry string `json:"registry,omitempty" example:"quay.io"`
		// The command that will be executed in a container template
		Command string `json:"command,omitempty" example:"ls -lah"`
		// Name of a network that will be used on container deployment if it exists inside the environment
		Network string `json:"network,omitempty" example:"mynet"`
		// A list of volumes used during the container template deployment
		Volumes []TemplateVolume `json:"volumes,omitempty"`
		// A list of ports exposed by the container
		Ports []string `json:"ports,omitempty" example:"8080:80/tcp"`
		// Container labels
		Labels []Pair `json:"labels,omitempty" example:""`
		// Whether the container should be started in privileged mode
		Privileged bool `json:"privileged,omitempty" example:"true"`
		// Whether the container should be started in
		// interactive mode (-i -t equivalent on the CLI)
		Interactive bool `json:"interactive,omitempty" example:"true"`
		// Container restart policy
		RestartPolicy string `json:"restart_policy,omitempty" example:"on-failure"`
		// Container hostname
		Hostname string `json:"hostname,omitempty" example:"mycontainer"`
	}

	// TemplateEnv represents a template environment variable configuration
	TemplateEnv struct {
		// name of the environment variable
		Name string `json:"name" example:"MYSQL_ROOT_PASSWORD"`
		// Text for the label that will be generated in the UI
		Label string `json:"label,omitempty" example:"Root password"`
		// Content of the tooltip that will be generated in the UI
		Description string `json:"description,omitempty" example:"MySQL root account password"`
		// Default value that will be set for the variable
		Default string `json:"default,omitempty" example:"default_value"`
		// If set to true, will not generate any input for this variable in the UI
		Preset bool `json:"preset,omitempty" example:"false"`
		// A list of name/value that will be used to generate a dropdown in the UI
		Select []TemplateEnvSelect `json:"select,omitempty"`
	}

	// TemplateEnvSelect represents text/value pair that will be displayed as a choice for the
	// template user
	TemplateEnvSelect struct {
		// Some text that will displayed as a choice
		Text string `json:"text" example:"text value"`
		// A value that will be associated to the choice
		Value string `json:"value" example:"value"`
		// Will set this choice as the default choice
		Default bool `json:"default" example:"false"`
	}

	// TemplateID represents a template identifier
	TemplateID int

	// TemplateRepository represents the git repository configuration for a template
	TemplateRepository struct {
		// URL of a git repository used to deploy a stack template. Mandatory for a Swarm/Compose stack template
		URL string `json:"url" example:"https://github.com/portainer/portainer-compose"`
		// Path to the stack file inside the git repository
		StackFile string `json:"stackfile" example:"./subfolder/docker-compose.yml"`
	}

	// TemplateType represents the type of a template
	TemplateType int

	// TemplateVolume represents a template volume configuration
	TemplateVolume struct {
		// Path inside the container
		Container string `json:"container" example:"/data"`
		// Path on the host
		Bind string `json:"bind,omitempty" example:"/tmp"`
		// Whether the volume used should be readonly
		ReadOnly bool `json:"readonly,omitempty" example:"true"`
	}

	// TLSConfiguration represents a TLS configuration
	TLSConfiguration struct {
		// Use TLS
		TLS bool `json:"TLS" example:"true"`
		// Skip the verification of the server TLS certificate
		TLSSkipVerify bool `json:"TLSSkipVerify" example:"false"`
		// Path to the TLS CA certificate file
		TLSCACertPath string `json:"TLSCACert,omitempty" example:"/data/tls/ca.pem"`
		// Path to the TLS client certificate file
		TLSCertPath string `json:"TLSCert,omitempty" example:"/data/tls/cert.pem"`
		// Path to the TLS client key file
		TLSKeyPath string `json:"TLSKey,omitempty" example:"/data/tls/key.pem"`
	}

	// TLSFileType represents a type of TLS file required to connect to a Docker endpoint.
	// It can be either a TLS CA file, a TLS certificate file or a TLS key file
	TLSFileType int

	// TokenData represents the data embedded in a JWT token
	TokenData struct {
		ID       UserID
		Username string
		Role     UserRole
	}

	// TunnelDetails represents information associated to a tunnel
	TunnelDetails struct {
		Status       string
		LastActivity time.Time
		Port         int
		Jobs         []EdgeJob
		Credentials  string
	}

	// TunnelServerInfo represents information associated to the tunnel server
	TunnelServerInfo struct {
		PrivateKeySeed string `json:"PrivateKeySeed"`
	}

	// User represents a user account
	User struct {
		// User Identifier
		ID       UserID `json:"Id" example:"1"`
		Username string `json:"Username" example:"bob"`
		Password string `json:"Password,omitempty" example:"passwd"`
		// User role (1 for administrator account and 2 for regular account)
		Role UserRole `json:"Role" example:"1"`

		// Deprecated fields
		// Deprecated in DBVersion == 25
		PortainerAuthorizations Authorizations         `json:"PortainerAuthorizations"`
		EndpointAuthorizations  EndpointAuthorizations `json:"EndpointAuthorizations"`
	}

	// UserAccessPolicies represent the association of an access policy and a user
	UserAccessPolicies map[UserID]AccessPolicy

	// UserID represents a user identifier
	UserID int

	// UserResourceAccess represents the level of control on a resource for a specific user
	UserResourceAccess struct {
		UserID      UserID              `json:"UserId"`
		AccessLevel ResourceAccessLevel `json:"AccessLevel"`
	}

	// UserRole represents the role of a user. It can be either an administrator
	// or a regular user
	UserRole int

	// Webhook represents a url webhook that can be used to update a service
	Webhook struct {
		// Webhook Identifier
		ID          WebhookID   `json:"Id" example:"1"`
		Token       string      `json:"Token"`
		ResourceID  string      `json:"ResourceId"`
		EndpointID  EndpointID  `json:"EndpointId"`
		WebhookType WebhookType `json:"Type"`
	}

	// WebhookID represents a webhook identifier.
	WebhookID int

	// WebhookType represents the type of resource a webhook is related to
	WebhookType int

	// CLIService represents a service for managing CLI
	CLIService interface {
		ParseFlags(version string) (*CLIFlags, error)
		ValidateFlags(flags *CLIFlags) error
	}

	// ComposeStackManager represents a service to manage Compose stacks
	ComposeStackManager interface {
		ComposeSyntaxMaxVersion() string
		NormalizeStackName(name string) string
		Up(stack *Stack, endpoint *Endpoint) error
		Down(stack *Stack, endpoint *Endpoint) error
	}

	// CryptoService represents a service for encrypting/hashing data
	CryptoService interface {
		Hash(data string) (string, error)
		CompareHashAndData(hash string, data string) error
	}

	// CustomTemplateService represents a service to manage custom templates
	CustomTemplateService interface {
		GetNextIdentifier() int
		CustomTemplates() ([]CustomTemplate, error)
		CustomTemplate(ID CustomTemplateID) (*CustomTemplate, error)
		CreateCustomTemplate(customTemplate *CustomTemplate) error
		UpdateCustomTemplate(ID CustomTemplateID, customTemplate *CustomTemplate) error
		DeleteCustomTemplate(ID CustomTemplateID) error
	}

	// DataStore defines the interface to manage the data
	DataStore interface {
		Open() error
		Init() error
		Close() error
		IsNew() bool
		MigrateData(force bool) error
		CheckCurrentEdition() error
		BackupTo(w io.Writer) error

		DockerHub() DockerHubService
		CustomTemplate() CustomTemplateService
		EdgeGroup() EdgeGroupService
		EdgeJob() EdgeJobService
		EdgeStack() EdgeStackService
		Endpoint() EndpointService
		EndpointGroup() EndpointGroupService
		EndpointRelation() EndpointRelationService
		Registry() RegistryService
		ResourceControl() ResourceControlService
		Role() RoleService
		Settings() SettingsService
		Stack() StackService
		Tag() TagService
		TeamMembership() TeamMembershipService
		Team() TeamService
		TunnelServer() TunnelServerService
		User() UserService
		Version() VersionService
		Webhook() WebhookService
	}

	// DigitalSignatureService represents a service to manage digital signatures
	DigitalSignatureService interface {
		ParseKeyPair(private, public []byte) error
		GenerateKeyPair() ([]byte, []byte, error)
		EncodedPublicKey() string
		PEMHeaders() (string, string)
		CreateSignature(message string) (string, error)
	}

	// DockerHubService represents a service for managing the DockerHub object
	DockerHubService interface {
		DockerHub() (*DockerHub, error)
		UpdateDockerHub(registry *DockerHub) error
	}

	// DockerSnapshotter represents a service used to create Docker endpoint snapshots
	DockerSnapshotter interface {
		CreateSnapshot(endpoint *Endpoint) (*DockerSnapshot, error)
	}

	// EdgeGroupService represents a service to manage Edge groups
	EdgeGroupService interface {
		EdgeGroups() ([]EdgeGroup, error)
		EdgeGroup(ID EdgeGroupID) (*EdgeGroup, error)
		CreateEdgeGroup(group *EdgeGroup) error
		UpdateEdgeGroup(ID EdgeGroupID, group *EdgeGroup) error
		DeleteEdgeGroup(ID EdgeGroupID) error
	}

	// EdgeJobService represents a service to manage Edge jobs
	EdgeJobService interface {
		EdgeJobs() ([]EdgeJob, error)
		EdgeJob(ID EdgeJobID) (*EdgeJob, error)
		CreateEdgeJob(edgeJob *EdgeJob) error
		UpdateEdgeJob(ID EdgeJobID, edgeJob *EdgeJob) error
		DeleteEdgeJob(ID EdgeJobID) error
		GetNextIdentifier() int
	}

	// EdgeStackService represents a service to manage Edge stacks
	EdgeStackService interface {
		EdgeStacks() ([]EdgeStack, error)
		EdgeStack(ID EdgeStackID) (*EdgeStack, error)
		CreateEdgeStack(edgeStack *EdgeStack) error
		UpdateEdgeStack(ID EdgeStackID, edgeStack *EdgeStack) error
		DeleteEdgeStack(ID EdgeStackID) error
		GetNextIdentifier() int
	}

	// EndpointService represents a service for managing endpoint data
	EndpointService interface {
		Endpoint(ID EndpointID) (*Endpoint, error)
		Endpoints() ([]Endpoint, error)
		CreateEndpoint(endpoint *Endpoint) error
		UpdateEndpoint(ID EndpointID, endpoint *Endpoint) error
		DeleteEndpoint(ID EndpointID) error
		Synchronize(toCreate, toUpdate, toDelete []*Endpoint) error
		GetNextIdentifier() int
	}

	// EndpointGroupService represents a service for managing endpoint group data
	EndpointGroupService interface {
		EndpointGroup(ID EndpointGroupID) (*EndpointGroup, error)
		EndpointGroups() ([]EndpointGroup, error)
		CreateEndpointGroup(group *EndpointGroup) error
		UpdateEndpointGroup(ID EndpointGroupID, group *EndpointGroup) error
		DeleteEndpointGroup(ID EndpointGroupID) error
	}

	// EndpointRelationService represents a service for managing endpoint relations data
	EndpointRelationService interface {
		EndpointRelation(EndpointID EndpointID) (*EndpointRelation, error)
		CreateEndpointRelation(endpointRelation *EndpointRelation) error
		UpdateEndpointRelation(EndpointID EndpointID, endpointRelation *EndpointRelation) error
		DeleteEndpointRelation(EndpointID EndpointID) error
	}

	// FileService represents a service for managing files
	FileService interface {
		GetFileContent(filePath string) ([]byte, error)
		Rename(oldPath, newPath string) error
		RemoveDirectory(directoryPath string) error
		StoreTLSFileFromBytes(folder string, fileType TLSFileType, data []byte) (string, error)
		GetPathForTLSFile(folder string, fileType TLSFileType) (string, error)
		DeleteTLSFile(folder string, fileType TLSFileType) error
		DeleteTLSFiles(folder string) error
		GetStackProjectPath(stackIdentifier string) string
		StoreStackFileFromBytes(stackIdentifier, fileName string, data []byte) (string, error)
		GetEdgeStackProjectPath(edgeStackIdentifier string) string
		StoreEdgeStackFileFromBytes(edgeStackIdentifier, fileName string, data []byte) (string, error)
		StoreRegistryManagementFileFromBytes(folder, fileName string, data []byte) (string, error)
		KeyPairFilesExist() (bool, error)
		StoreKeyPair(private, public []byte, privatePEMHeader, publicPEMHeader string) error
		LoadKeyPair() ([]byte, []byte, error)
		WriteJSONToFile(path string, content interface{}) error
		FileExists(path string) (bool, error)
		StoreEdgeJobFileFromBytes(identifier string, data []byte) (string, error)
		GetEdgeJobFolder(identifier string) string
		ClearEdgeJobTaskLogs(edgeJobID, taskID string) error
		GetEdgeJobTaskLogFileContent(edgeJobID, taskID string) (string, error)
		StoreEdgeJobTaskLogFileFromBytes(edgeJobID, taskID string, data []byte) error
		GetBinaryFolder() string
		StoreCustomTemplateFileFromBytes(identifier, fileName string, data []byte) (string, error)
		GetCustomTemplateProjectPath(identifier string) string
		GetTemporaryPath() (string, error)
		GetDatastorePath() string
	}

	// GitService represents a service for managing Git
	GitService interface {
		ClonePublicRepository(repositoryURL, referenceName string, destination string) error
		ClonePrivateRepositoryWithBasicAuth(repositoryURL, referenceName string, destination, username, password string) error
	}

	// JWTService represents a service for managing JWT tokens
	JWTService interface {
		GenerateToken(data *TokenData) (string, error)
		ParseAndVerifyToken(token string) (*TokenData, error)
		SetUserSessionDuration(userSessionDuration time.Duration)
	}

	// KubeClient represents a service used to query a Kubernetes environment
	KubeClient interface {
		SetupUserServiceAccount(userID int, teamIDs []int) error
		GetServiceAccountBearerToken(userID int) (string, error)
		StartExecProcess(namespace, podName, containerName string, command []string, stdin io.Reader, stdout io.Writer) error
	}

	// KubernetesDeployer represents a service to deploy a manifest inside a Kubernetes endpoint
	KubernetesDeployer interface {
		Deploy(endpoint *Endpoint, data string, composeFormat bool, namespace string) ([]byte, error)
	}

	// KubernetesSnapshotter represents a service used to create Kubernetes endpoint snapshots
	KubernetesSnapshotter interface {
		CreateSnapshot(endpoint *Endpoint) (*KubernetesSnapshot, error)
	}

	// LDAPService represents a service used to authenticate users against a LDAP/AD
	LDAPService interface {
		AuthenticateUser(username, password string, settings *LDAPSettings) error
		TestConnectivity(settings *LDAPSettings) error
		GetUserGroups(username string, settings *LDAPSettings) ([]string, error)
	}

	// OAuthService represents a service used to authenticate users using OAuth
	OAuthService interface {
		Authenticate(code string, configuration *OAuthSettings) (string, error)
	}

	// RegistryService represents a service for managing registry data
	RegistryService interface {
		Registry(ID RegistryID) (*Registry, error)
		Registries() ([]Registry, error)
		CreateRegistry(registry *Registry) error
		UpdateRegistry(ID RegistryID, registry *Registry) error
		DeleteRegistry(ID RegistryID) error
	}

	// ResourceControlService represents a service for managing resource control data
	ResourceControlService interface {
		ResourceControl(ID ResourceControlID) (*ResourceControl, error)
		ResourceControlByResourceIDAndType(resourceID string, resourceType ResourceControlType) (*ResourceControl, error)
		ResourceControls() ([]ResourceControl, error)
		CreateResourceControl(rc *ResourceControl) error
		UpdateResourceControl(ID ResourceControlID, resourceControl *ResourceControl) error
		DeleteResourceControl(ID ResourceControlID) error
	}

	// ReverseTunnelService represents a service used to manage reverse tunnel connections.
	ReverseTunnelService interface {
		StartTunnelServer(addr, port string, snapshotService SnapshotService) error
		StopTunnelServer() error
		GenerateEdgeKey(url, host string, endpointIdentifier int) string
		SetTunnelStatusToActive(endpointID EndpointID)
		SetTunnelStatusToRequired(endpointID EndpointID) error
		SetTunnelStatusToIdle(endpointID EndpointID)
		GetTunnelDetails(endpointID EndpointID) *TunnelDetails
		AddEdgeJob(endpointID EndpointID, edgeJob *EdgeJob)
		RemoveEdgeJob(edgeJobID EdgeJobID)
	}

	// RoleService represents a service for managing user roles
	RoleService interface {
		Role(ID RoleID) (*Role, error)
		Roles() ([]Role, error)
		CreateRole(role *Role) error
		UpdateRole(ID RoleID, role *Role) error
	}

	// SettingsService represents a service for managing application settings
	SettingsService interface {
		Settings() (*Settings, error)
		UpdateSettings(settings *Settings) error
	}

	// Server defines the interface to serve the API
	Server interface {
		Start() error
	}

	// StackService represents a service for managing stack data
	StackService interface {
		Stack(ID StackID) (*Stack, error)
		StackByName(name string) (*Stack, error)
		Stacks() ([]Stack, error)
		CreateStack(stack *Stack) error
		UpdateStack(ID StackID, stack *Stack) error
		DeleteStack(ID StackID) error
		GetNextIdentifier() int
	}

	// SnapshotService represents a service for managing endpoint snapshots
	SnapshotService interface {
		Start()
		Stop()
		SetSnapshotInterval(snapshotInterval string) error
		SnapshotEndpoint(endpoint *Endpoint) error
	}

	// SwarmStackManager represents a service to manage Swarm stacks
	SwarmStackManager interface {
		Login(dockerhub *DockerHub, registries []Registry, endpoint *Endpoint)
		Logout(endpoint *Endpoint) error
		Deploy(stack *Stack, prune bool, endpoint *Endpoint) error
		Remove(stack *Stack, endpoint *Endpoint) error
	}

	// TagService represents a service for managing tag data
	TagService interface {
		Tags() ([]Tag, error)
		Tag(ID TagID) (*Tag, error)
		CreateTag(tag *Tag) error
		UpdateTag(ID TagID, tag *Tag) error
		DeleteTag(ID TagID) error
	}

	// TeamService represents a service for managing user data
	TeamService interface {
		Team(ID TeamID) (*Team, error)
		TeamByName(name string) (*Team, error)
		Teams() ([]Team, error)
		CreateTeam(team *Team) error
		UpdateTeam(ID TeamID, team *Team) error
		DeleteTeam(ID TeamID) error
	}

	// TeamMembershipService represents a service for managing team membership data
	TeamMembershipService interface {
		TeamMembership(ID TeamMembershipID) (*TeamMembership, error)
		TeamMemberships() ([]TeamMembership, error)
		TeamMembershipsByUserID(userID UserID) ([]TeamMembership, error)
		TeamMembershipsByTeamID(teamID TeamID) ([]TeamMembership, error)
		CreateTeamMembership(membership *TeamMembership) error
		UpdateTeamMembership(ID TeamMembershipID, membership *TeamMembership) error
		DeleteTeamMembership(ID TeamMembershipID) error
		DeleteTeamMembershipByUserID(userID UserID) error
		DeleteTeamMembershipByTeamID(teamID TeamID) error
	}

	// TunnelServerService represents a service for managing data associated to the tunnel server
	TunnelServerService interface {
		Info() (*TunnelServerInfo, error)
		UpdateInfo(info *TunnelServerInfo) error
	}

	// UserService represents a service for managing user data
	UserService interface {
		User(ID UserID) (*User, error)
		UserByUsername(username string) (*User, error)
		Users() ([]User, error)
		UsersByRole(role UserRole) ([]User, error)
		CreateUser(user *User) error
		UpdateUser(ID UserID, user *User) error
		DeleteUser(ID UserID) error
	}

	// VersionService represents a service for managing version data
	VersionService interface {
		DBVersion() (int, error)
		Edition() (SoftwareEdition, error)
		InstanceID() (string, error)
		StoreDBVersion(version int) error
		StoreInstanceID(ID string) error
	}

	// WebhookService represents a service for managing webhook data.
	WebhookService interface {
		Webhooks() ([]Webhook, error)
		Webhook(ID WebhookID) (*Webhook, error)
		CreateWebhook(portainer *Webhook) error
		WebhookByResourceID(resourceID string) (*Webhook, error)
		WebhookByToken(token string) (*Webhook, error)
		DeleteWebhook(serviceID WebhookID) error
	}
)

const (
	// APIVersion is the version number of the Portainer API
<<<<<<< HEAD
	APIVersion = "2.1.1"
=======
	APIVersion = "2.5.0"
>>>>>>> 43702c25
	// DBVersion is the version number of the Portainer database
	DBVersion = 27
	// ComposeSyntaxMaxVersion is a maximum supported version of the docker compose syntax
	ComposeSyntaxMaxVersion = "3.9"
	// AssetsServerURL represents the URL of the Portainer asset server
	AssetsServerURL = "https://portainer-io-assets.sfo2.digitaloceanspaces.com"
	// MessageOfTheDayURL represents the URL where Portainer MOTD message can be retrieved
	MessageOfTheDayURL = AssetsServerURL + "/motd.json"
	// VersionCheckURL represents the URL used to retrieve the latest version of Portainer
	VersionCheckURL = "https://api.github.com/repos/portainer/portainer/releases/latest"
	// PortainerAgentHeader represents the name of the header available in any agent response
	PortainerAgentHeader = "Portainer-Agent"
	// PortainerAgentEdgeIDHeader represent the name of the header containing the Edge ID associated to an agent/agent cluster
	PortainerAgentEdgeIDHeader = "X-PortainerAgent-EdgeID"
	// HTTPResponseAgentPlatform represents the name of the header containing the Agent platform
	HTTPResponseAgentPlatform = "Portainer-Agent-Platform"
	// PortainerAgentTargetHeader represent the name of the header containing the target node name
	PortainerAgentTargetHeader = "X-PortainerAgent-Target"
	// PortainerAgentSignatureHeader represent the name of the header containing the digital signature
	PortainerAgentSignatureHeader = "X-PortainerAgent-Signature"
	// PortainerAgentPublicKeyHeader represent the name of the header containing the public key
	PortainerAgentPublicKeyHeader = "X-PortainerAgent-PublicKey"
	// PortainerAgentKubernetesSATokenHeader represent the name of the header containing a Kubernetes SA token
	PortainerAgentKubernetesSATokenHeader = "X-PortainerAgent-SA-Token"
	// PortainerAgentSignatureMessage represents the message used to create a digital signature
	// to be used when communicating with an agent
	PortainerAgentSignatureMessage = "Portainer-App"
	// DefaultEdgeAgentCheckinIntervalInSeconds represents the default interval (in seconds) used by Edge agents to checkin with the Portainer instance
	DefaultEdgeAgentCheckinIntervalInSeconds = 5
	// DefaultTemplatesURL represents the URL to the official templates supported by Portainer
	DefaultTemplatesURL = "https://raw.githubusercontent.com/portainer/templates/master/templates-2.0.json"
	// DefaultUserSessionTimeout represents the default timeout after which the user session is cleared
	DefaultUserSessionTimeout = "8h"
)

const (
	_ AuthenticationMethod = iota
	// AuthenticationInternal represents the internal authentication method (authentication against Portainer API)
	AuthenticationInternal
	// AuthenticationLDAP represents the LDAP authentication method (authentication against a LDAP server)
	AuthenticationLDAP
	//AuthenticationOAuth represents the OAuth authentication method (authentication against a authorization server)
	AuthenticationOAuth
)

const (
	_ AgentPlatform = iota
	// AgentPlatformDocker represent the Docker platform (Standalone/Swarm)
	AgentPlatformDocker
	// AgentPlatformKubernetes represent the Kubernetes platform
	AgentPlatformKubernetes
)

const (
	_ EdgeJobLogsStatus = iota
	// EdgeJobLogsStatusIdle represents an idle log collection job
	EdgeJobLogsStatusIdle
	// EdgeJobLogsStatusPending represents a pending log collection job
	EdgeJobLogsStatusPending
	// EdgeJobLogsStatusCollected represents a completed log collection job
	EdgeJobLogsStatusCollected
)

const (
	_ CustomTemplatePlatform = iota
	// CustomTemplatePlatformLinux represents a custom template for linux
	CustomTemplatePlatformLinux
	// CustomTemplatePlatformWindows represents a custom template for windows
	CustomTemplatePlatformWindows
)

const (
	_ EdgeStackStatusType = iota
	//StatusOk represents a successfully deployed edge stack
	StatusOk
	//StatusError represents an edge endpoint which failed to deploy its edge stack
	StatusError
	//StatusAcknowledged represents an acknowledged edge stack
	StatusAcknowledged
)

const (
	_ EndpointExtensionType = iota
	// StoridgeEndpointExtension represents the Storidge extension
	StoridgeEndpointExtension
)

const (
	_ EndpointStatus = iota
	// EndpointStatusUp is used to represent an available endpoint
	EndpointStatusUp
	// EndpointStatusDown is used to represent an unavailable endpoint
	EndpointStatusDown
)

const (
	_ EndpointType = iota
	// DockerEnvironment represents an endpoint connected to a Docker environment
	DockerEnvironment
	// AgentOnDockerEnvironment represents an endpoint connected to a Portainer agent deployed on a Docker environment
	AgentOnDockerEnvironment
	// AzureEnvironment represents an endpoint connected to an Azure environment
	AzureEnvironment
	// EdgeAgentOnDockerEnvironment represents an endpoint connected to an Edge agent deployed on a Docker environment
	EdgeAgentOnDockerEnvironment
	// KubernetesLocalEnvironment represents an endpoint connected to a local Kubernetes environment
	KubernetesLocalEnvironment
	// AgentOnKubernetesEnvironment represents an endpoint connected to a Portainer agent deployed on a Kubernetes environment
	AgentOnKubernetesEnvironment
	// EdgeAgentOnKubernetesEnvironment represents an endpoint connected to an Edge agent deployed on a Kubernetes environment
	EdgeAgentOnKubernetesEnvironment
)

const (
	_ JobType = iota
	// SnapshotJobType is a system job used to create endpoint snapshots
	SnapshotJobType = 2
)

const (
	_ MembershipRole = iota
	// TeamLeader represents a leader role inside a team
	TeamLeader
	// TeamMember represents a member role inside a team
	TeamMember
)

const (
	_ SoftwareEdition = iota
	// PortainerCE represents the community edition of Portainer
	PortainerCE
	// PortainerBE represents the business edition of Portainer
	PortainerBE
	// PortainerEE represents the business edition of Portainer
	PortainerEE
)

const (
	_ RegistryType = iota
	// QuayRegistry represents a Quay.io registry
	QuayRegistry
	// AzureRegistry represents an ACR registry
	AzureRegistry
	// CustomRegistry represents a custom registry
	CustomRegistry
	// GitlabRegistry represents a gitlab registry
	GitlabRegistry
)

const (
	_ ResourceAccessLevel = iota
	// ReadWriteAccessLevel represents an access level with read-write permissions on a resource
	ReadWriteAccessLevel
)

const (
	_ ResourceControlType = iota
	// ContainerResourceControl represents a resource control associated to a Docker container
	ContainerResourceControl
	// ServiceResourceControl represents a resource control associated to a Docker service
	ServiceResourceControl
	// VolumeResourceControl represents a resource control associated to a Docker volume
	VolumeResourceControl
	// NetworkResourceControl represents a resource control associated to a Docker network
	NetworkResourceControl
	// SecretResourceControl represents a resource control associated to a Docker secret
	SecretResourceControl
	// StackResourceControl represents a resource control associated to a stack composed of Docker services
	StackResourceControl
	// ConfigResourceControl represents a resource control associated to a Docker config
	ConfigResourceControl
	// CustomTemplateResourceControl represents a resource control associated to a custom template
	CustomTemplateResourceControl
	// ContainerGroupResourceControl represents a resource control associated to an Azure container group
	ContainerGroupResourceControl
)

const (
	_ StackType = iota
	// DockerSwarmStack represents a stack managed via docker stack
	DockerSwarmStack
	// DockerComposeStack represents a stack managed via docker-compose
	DockerComposeStack
	// KubernetesStack represents a stack managed via kubectl
	KubernetesStack
)

// StackStatus represents a status for a stack
const (
	_ StackStatus = iota
	StackStatusActive
	StackStatusInactive
)

const (
	_ TemplateType = iota
	// ContainerTemplate represents a container template
	ContainerTemplate
	// SwarmStackTemplate represents a template used to deploy a Swarm stack
	SwarmStackTemplate
	// ComposeStackTemplate represents a template used to deploy a Compose stack
	ComposeStackTemplate
	// EdgeStackTemplate represents a template used to deploy an Edge stack
	EdgeStackTemplate
)

const (
	// TLSFileCA represents a TLS CA certificate file
	TLSFileCA TLSFileType = iota
	// TLSFileCert represents a TLS certificate file
	TLSFileCert
	// TLSFileKey represents a TLS key file
	TLSFileKey
)

const (
	_ UserRole = iota
	// AdministratorRole represents an administrator user role
	AdministratorRole
	// StandardUserRole represents a regular user role
	StandardUserRole
)

const (
	_ WebhookType = iota
	// ServiceWebhook is a webhook for restarting a docker service
	ServiceWebhook
)

const (
	// EdgeAgentIdle represents an idle state for a tunnel connected to an Edge endpoint.
	EdgeAgentIdle string = "IDLE"
	// EdgeAgentManagementRequired represents a required state for a tunnel connected to an Edge endpoint
	EdgeAgentManagementRequired string = "REQUIRED"
	// EdgeAgentActive represents an active state for a tunnel connected to an Edge endpoint
	EdgeAgentActive string = "ACTIVE"
)

// represents an authorization type
const (
	OperationDockerContainerArchiveInfo         Authorization = "DockerContainerArchiveInfo"
	OperationDockerContainerList                Authorization = "DockerContainerList"
	OperationDockerContainerExport              Authorization = "DockerContainerExport"
	OperationDockerContainerChanges             Authorization = "DockerContainerChanges"
	OperationDockerContainerInspect             Authorization = "DockerContainerInspect"
	OperationDockerContainerTop                 Authorization = "DockerContainerTop"
	OperationDockerContainerLogs                Authorization = "DockerContainerLogs"
	OperationDockerContainerStats               Authorization = "DockerContainerStats"
	OperationDockerContainerAttachWebsocket     Authorization = "DockerContainerAttachWebsocket"
	OperationDockerContainerArchive             Authorization = "DockerContainerArchive"
	OperationDockerContainerCreate              Authorization = "DockerContainerCreate"
	OperationDockerContainerPrune               Authorization = "DockerContainerPrune"
	OperationDockerContainerKill                Authorization = "DockerContainerKill"
	OperationDockerContainerPause               Authorization = "DockerContainerPause"
	OperationDockerContainerUnpause             Authorization = "DockerContainerUnpause"
	OperationDockerContainerRestart             Authorization = "DockerContainerRestart"
	OperationDockerContainerStart               Authorization = "DockerContainerStart"
	OperationDockerContainerStop                Authorization = "DockerContainerStop"
	OperationDockerContainerWait                Authorization = "DockerContainerWait"
	OperationDockerContainerResize              Authorization = "DockerContainerResize"
	OperationDockerContainerAttach              Authorization = "DockerContainerAttach"
	OperationDockerContainerExec                Authorization = "DockerContainerExec"
	OperationDockerContainerRename              Authorization = "DockerContainerRename"
	OperationDockerContainerUpdate              Authorization = "DockerContainerUpdate"
	OperationDockerContainerPutContainerArchive Authorization = "DockerContainerPutContainerArchive"
	OperationDockerContainerDelete              Authorization = "DockerContainerDelete"
	OperationDockerImageList                    Authorization = "DockerImageList"
	OperationDockerImageSearch                  Authorization = "DockerImageSearch"
	OperationDockerImageGetAll                  Authorization = "DockerImageGetAll"
	OperationDockerImageGet                     Authorization = "DockerImageGet"
	OperationDockerImageHistory                 Authorization = "DockerImageHistory"
	OperationDockerImageInspect                 Authorization = "DockerImageInspect"
	OperationDockerImageLoad                    Authorization = "DockerImageLoad"
	OperationDockerImageCreate                  Authorization = "DockerImageCreate"
	OperationDockerImagePrune                   Authorization = "DockerImagePrune"
	OperationDockerImagePush                    Authorization = "DockerImagePush"
	OperationDockerImageTag                     Authorization = "DockerImageTag"
	OperationDockerImageDelete                  Authorization = "DockerImageDelete"
	OperationDockerImageCommit                  Authorization = "DockerImageCommit"
	OperationDockerImageBuild                   Authorization = "DockerImageBuild"
	OperationDockerNetworkList                  Authorization = "DockerNetworkList"
	OperationDockerNetworkInspect               Authorization = "DockerNetworkInspect"
	OperationDockerNetworkCreate                Authorization = "DockerNetworkCreate"
	OperationDockerNetworkConnect               Authorization = "DockerNetworkConnect"
	OperationDockerNetworkDisconnect            Authorization = "DockerNetworkDisconnect"
	OperationDockerNetworkPrune                 Authorization = "DockerNetworkPrune"
	OperationDockerNetworkDelete                Authorization = "DockerNetworkDelete"
	OperationDockerVolumeList                   Authorization = "DockerVolumeList"
	OperationDockerVolumeInspect                Authorization = "DockerVolumeInspect"
	OperationDockerVolumeCreate                 Authorization = "DockerVolumeCreate"
	OperationDockerVolumePrune                  Authorization = "DockerVolumePrune"
	OperationDockerVolumeDelete                 Authorization = "DockerVolumeDelete"
	OperationDockerExecInspect                  Authorization = "DockerExecInspect"
	OperationDockerExecStart                    Authorization = "DockerExecStart"
	OperationDockerExecResize                   Authorization = "DockerExecResize"
	OperationDockerSwarmInspect                 Authorization = "DockerSwarmInspect"
	OperationDockerSwarmUnlockKey               Authorization = "DockerSwarmUnlockKey"
	OperationDockerSwarmInit                    Authorization = "DockerSwarmInit"
	OperationDockerSwarmJoin                    Authorization = "DockerSwarmJoin"
	OperationDockerSwarmLeave                   Authorization = "DockerSwarmLeave"
	OperationDockerSwarmUpdate                  Authorization = "DockerSwarmUpdate"
	OperationDockerSwarmUnlock                  Authorization = "DockerSwarmUnlock"
	OperationDockerNodeList                     Authorization = "DockerNodeList"
	OperationDockerNodeInspect                  Authorization = "DockerNodeInspect"
	OperationDockerNodeUpdate                   Authorization = "DockerNodeUpdate"
	OperationDockerNodeDelete                   Authorization = "DockerNodeDelete"
	OperationDockerServiceList                  Authorization = "DockerServiceList"
	OperationDockerServiceInspect               Authorization = "DockerServiceInspect"
	OperationDockerServiceLogs                  Authorization = "DockerServiceLogs"
	OperationDockerServiceCreate                Authorization = "DockerServiceCreate"
	OperationDockerServiceUpdate                Authorization = "DockerServiceUpdate"
	OperationDockerServiceDelete                Authorization = "DockerServiceDelete"
	OperationDockerSecretList                   Authorization = "DockerSecretList"
	OperationDockerSecretInspect                Authorization = "DockerSecretInspect"
	OperationDockerSecretCreate                 Authorization = "DockerSecretCreate"
	OperationDockerSecretUpdate                 Authorization = "DockerSecretUpdate"
	OperationDockerSecretDelete                 Authorization = "DockerSecretDelete"
	OperationDockerConfigList                   Authorization = "DockerConfigList"
	OperationDockerConfigInspect                Authorization = "DockerConfigInspect"
	OperationDockerConfigCreate                 Authorization = "DockerConfigCreate"
	OperationDockerConfigUpdate                 Authorization = "DockerConfigUpdate"
	OperationDockerConfigDelete                 Authorization = "DockerConfigDelete"
	OperationDockerTaskList                     Authorization = "DockerTaskList"
	OperationDockerTaskInspect                  Authorization = "DockerTaskInspect"
	OperationDockerTaskLogs                     Authorization = "DockerTaskLogs"
	OperationDockerPluginList                   Authorization = "DockerPluginList"
	OperationDockerPluginPrivileges             Authorization = "DockerPluginPrivileges"
	OperationDockerPluginInspect                Authorization = "DockerPluginInspect"
	OperationDockerPluginPull                   Authorization = "DockerPluginPull"
	OperationDockerPluginCreate                 Authorization = "DockerPluginCreate"
	OperationDockerPluginEnable                 Authorization = "DockerPluginEnable"
	OperationDockerPluginDisable                Authorization = "DockerPluginDisable"
	OperationDockerPluginPush                   Authorization = "DockerPluginPush"
	OperationDockerPluginUpgrade                Authorization = "DockerPluginUpgrade"
	OperationDockerPluginSet                    Authorization = "DockerPluginSet"
	OperationDockerPluginDelete                 Authorization = "DockerPluginDelete"
	OperationDockerSessionStart                 Authorization = "DockerSessionStart"
	OperationDockerDistributionInspect          Authorization = "DockerDistributionInspect"
	OperationDockerBuildPrune                   Authorization = "DockerBuildPrune"
	OperationDockerBuildCancel                  Authorization = "DockerBuildCancel"
	OperationDockerPing                         Authorization = "DockerPing"
	OperationDockerInfo                         Authorization = "DockerInfo"
	OperationDockerEvents                       Authorization = "DockerEvents"
	OperationDockerSystem                       Authorization = "DockerSystem"
	OperationDockerVersion                      Authorization = "DockerVersion"

	OperationDockerAgentPing         Authorization = "DockerAgentPing"
	OperationDockerAgentList         Authorization = "DockerAgentList"
	OperationDockerAgentHostInfo     Authorization = "DockerAgentHostInfo"
	OperationDockerAgentBrowseDelete Authorization = "DockerAgentBrowseDelete"
	OperationDockerAgentBrowseGet    Authorization = "DockerAgentBrowseGet"
	OperationDockerAgentBrowseList   Authorization = "DockerAgentBrowseList"
	OperationDockerAgentBrowsePut    Authorization = "DockerAgentBrowsePut"
	OperationDockerAgentBrowseRename Authorization = "DockerAgentBrowseRename"

	OperationPortainerDockerHubInspect        Authorization = "PortainerDockerHubInspect"
	OperationPortainerDockerHubUpdate         Authorization = "PortainerDockerHubUpdate"
	OperationPortainerEndpointGroupCreate     Authorization = "PortainerEndpointGroupCreate"
	OperationPortainerEndpointGroupList       Authorization = "PortainerEndpointGroupList"
	OperationPortainerEndpointGroupDelete     Authorization = "PortainerEndpointGroupDelete"
	OperationPortainerEndpointGroupInspect    Authorization = "PortainerEndpointGroupInspect"
	OperationPortainerEndpointGroupUpdate     Authorization = "PortainerEndpointGroupEdit"
	OperationPortainerEndpointGroupAccess     Authorization = "PortainerEndpointGroupAccess "
	OperationPortainerEndpointList            Authorization = "PortainerEndpointList"
	OperationPortainerEndpointInspect         Authorization = "PortainerEndpointInspect"
	OperationPortainerEndpointCreate          Authorization = "PortainerEndpointCreate"
	OperationPortainerEndpointExtensionAdd    Authorization = "PortainerEndpointExtensionAdd"
	OperationPortainerEndpointJob             Authorization = "PortainerEndpointJob"
	OperationPortainerEndpointSnapshots       Authorization = "PortainerEndpointSnapshots"
	OperationPortainerEndpointSnapshot        Authorization = "PortainerEndpointSnapshot"
	OperationPortainerEndpointUpdate          Authorization = "PortainerEndpointUpdate"
	OperationPortainerEndpointUpdateAccess    Authorization = "PortainerEndpointUpdateAccess"
	OperationPortainerEndpointDelete          Authorization = "PortainerEndpointDelete"
	OperationPortainerEndpointExtensionRemove Authorization = "PortainerEndpointExtensionRemove"
	OperationPortainerExtensionList           Authorization = "PortainerExtensionList"
	OperationPortainerExtensionInspect        Authorization = "PortainerExtensionInspect"
	OperationPortainerExtensionCreate         Authorization = "PortainerExtensionCreate"
	OperationPortainerExtensionUpdate         Authorization = "PortainerExtensionUpdate"
	OperationPortainerExtensionDelete         Authorization = "PortainerExtensionDelete"
	OperationPortainerMOTD                    Authorization = "PortainerMOTD"
	OperationPortainerRegistryList            Authorization = "PortainerRegistryList"
	OperationPortainerRegistryInspect         Authorization = "PortainerRegistryInspect"
	OperationPortainerRegistryCreate          Authorization = "PortainerRegistryCreate"
	OperationPortainerRegistryConfigure       Authorization = "PortainerRegistryConfigure"
	OperationPortainerRegistryUpdate          Authorization = "PortainerRegistryUpdate"
	OperationPortainerRegistryUpdateAccess    Authorization = "PortainerRegistryUpdateAccess"
	OperationPortainerRegistryDelete          Authorization = "PortainerRegistryDelete"
	OperationPortainerResourceControlCreate   Authorization = "PortainerResourceControlCreate"
	OperationPortainerResourceControlUpdate   Authorization = "PortainerResourceControlUpdate"
	OperationPortainerResourceControlDelete   Authorization = "PortainerResourceControlDelete"
	OperationPortainerRoleList                Authorization = "PortainerRoleList"
	OperationPortainerRoleInspect             Authorization = "PortainerRoleInspect"
	OperationPortainerRoleCreate              Authorization = "PortainerRoleCreate"
	OperationPortainerRoleUpdate              Authorization = "PortainerRoleUpdate"
	OperationPortainerRoleDelete              Authorization = "PortainerRoleDelete"
	OperationPortainerScheduleList            Authorization = "PortainerScheduleList"
	OperationPortainerScheduleInspect         Authorization = "PortainerScheduleInspect"
	OperationPortainerScheduleFile            Authorization = "PortainerScheduleFile"
	OperationPortainerScheduleTasks           Authorization = "PortainerScheduleTasks"
	OperationPortainerScheduleCreate          Authorization = "PortainerScheduleCreate"
	OperationPortainerScheduleUpdate          Authorization = "PortainerScheduleUpdate"
	OperationPortainerScheduleDelete          Authorization = "PortainerScheduleDelete"
	OperationPortainerSettingsInspect         Authorization = "PortainerSettingsInspect"
	OperationPortainerSettingsUpdate          Authorization = "PortainerSettingsUpdate"
	OperationPortainerSettingsLDAPCheck       Authorization = "PortainerSettingsLDAPCheck"
	OperationPortainerStackList               Authorization = "PortainerStackList"
	OperationPortainerStackInspect            Authorization = "PortainerStackInspect"
	OperationPortainerStackFile               Authorization = "PortainerStackFile"
	OperationPortainerStackCreate             Authorization = "PortainerStackCreate"
	OperationPortainerStackMigrate            Authorization = "PortainerStackMigrate"
	OperationPortainerStackUpdate             Authorization = "PortainerStackUpdate"
	OperationPortainerStackDelete             Authorization = "PortainerStackDelete"
	OperationPortainerTagList                 Authorization = "PortainerTagList"
	OperationPortainerTagCreate               Authorization = "PortainerTagCreate"
	OperationPortainerTagDelete               Authorization = "PortainerTagDelete"
	OperationPortainerTeamMembershipList      Authorization = "PortainerTeamMembershipList"
	OperationPortainerTeamMembershipCreate    Authorization = "PortainerTeamMembershipCreate"
	OperationPortainerTeamMembershipUpdate    Authorization = "PortainerTeamMembershipUpdate"
	OperationPortainerTeamMembershipDelete    Authorization = "PortainerTeamMembershipDelete"
	OperationPortainerTeamList                Authorization = "PortainerTeamList"
	OperationPortainerTeamInspect             Authorization = "PortainerTeamInspect"
	OperationPortainerTeamMemberships         Authorization = "PortainerTeamMemberships"
	OperationPortainerTeamCreate              Authorization = "PortainerTeamCreate"
	OperationPortainerTeamUpdate              Authorization = "PortainerTeamUpdate"
	OperationPortainerTeamDelete              Authorization = "PortainerTeamDelete"
	OperationPortainerTemplateList            Authorization = "PortainerTemplateList"
	OperationPortainerTemplateInspect         Authorization = "PortainerTemplateInspect"
	OperationPortainerTemplateCreate          Authorization = "PortainerTemplateCreate"
	OperationPortainerTemplateUpdate          Authorization = "PortainerTemplateUpdate"
	OperationPortainerTemplateDelete          Authorization = "PortainerTemplateDelete"
	OperationPortainerUploadTLS               Authorization = "PortainerUploadTLS"
	OperationPortainerUserList                Authorization = "PortainerUserList"
	OperationPortainerUserInspect             Authorization = "PortainerUserInspect"
	OperationPortainerUserMemberships         Authorization = "PortainerUserMemberships"
	OperationPortainerUserCreate              Authorization = "PortainerUserCreate"
	OperationPortainerUserUpdate              Authorization = "PortainerUserUpdate"
	OperationPortainerUserUpdatePassword      Authorization = "PortainerUserUpdatePassword"
	OperationPortainerUserDelete              Authorization = "PortainerUserDelete"
	OperationPortainerWebsocketExec           Authorization = "PortainerWebsocketExec"
	OperationPortainerWebhookList             Authorization = "PortainerWebhookList"
	OperationPortainerWebhookCreate           Authorization = "PortainerWebhookCreate"
	OperationPortainerWebhookDelete           Authorization = "PortainerWebhookDelete"

	OperationIntegrationStoridgeAdmin Authorization = "IntegrationStoridgeAdmin"

	OperationDockerUndefined      Authorization = "DockerUndefined"
	OperationDockerAgentUndefined Authorization = "DockerAgentUndefined"
	OperationPortainerUndefined   Authorization = "PortainerUndefined"

	EndpointResourcesAccess Authorization = "EndpointResourcesAccess"
)

const (
	AzurePathContainerGroups = "/subscriptions/*/providers/Microsoft.ContainerInstance/containerGroups"
	AzurePathContainerGroup  = "/subscriptions/*/resourceGroups/*/providers/Microsoft.ContainerInstance/containerGroups/*"
)<|MERGE_RESOLUTION|>--- conflicted
+++ resolved
@@ -1327,11 +1327,7 @@
 
 const (
 	// APIVersion is the version number of the Portainer API
-<<<<<<< HEAD
-	APIVersion = "2.1.1"
-=======
 	APIVersion = "2.5.0"
->>>>>>> 43702c25
 	// DBVersion is the version number of the Portainer database
 	DBVersion = 27
 	// ComposeSyntaxMaxVersion is a maximum supported version of the docker compose syntax

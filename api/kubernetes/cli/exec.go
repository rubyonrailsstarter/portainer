package cli

import (
	"errors"
	"io"

	v1 "k8s.io/api/core/v1"
	"k8s.io/client-go/kubernetes/scheme"
	"k8s.io/client-go/rest"
	"k8s.io/client-go/tools/remotecommand"
	utilexec "k8s.io/client-go/util/exec"
)

// StartExecProcess will start an exec process inside a container located inside a pod inside a specific namespace
// using the specified command. The stdin parameter will be bound to the stdin process and the stdout process will write
// to the stdout parameter.
<<<<<<< HEAD
// This function only works against a local endpoint using an in-cluster config with the user's SA token.
func (kcl *KubeClient) StartExecProcess(token string, useAdminToken bool, namespace, podName, containerName string, command []string, stdin io.Reader, stdout io.Writer) error {
=======
// This function only works against a local environment(endpoint) using an in-cluster config with the user's SA token.
// This is a blocking operation.
func (kcl *KubeClient) StartExecProcess(token string, useAdminToken bool, namespace, podName, containerName string, command []string, stdin io.Reader, stdout io.Writer, errChan chan error) {
>>>>>>> d14c7b03
	config, err := rest.InClusterConfig()
	if err != nil {
		errChan <- err
		return
	}

	if !useAdminToken {
		config.BearerToken = token
		config.BearerTokenFile = ""
	}

	if !useAdminToken {
		config.BearerToken = token
		config.BearerTokenFile = ""
	}

	req := kcl.cli.CoreV1().RESTClient().
		Post().
		Resource("pods").
		Name(podName).
		Namespace(namespace).
		SubResource("exec")

	req.VersionedParams(&v1.PodExecOptions{
		Container: containerName,
		Command:   command,
		Stdin:     true,
		Stdout:    true,
		Stderr:    true,
		TTY:       true,
	}, scheme.ParameterCodec)

	exec, err := remotecommand.NewSPDYExecutor(config, "POST", req.URL())
	if err != nil {
		errChan <- err
		return
	}

	err = exec.Stream(remotecommand.StreamOptions{
		Stdin:  stdin,
		Stdout: stdout,
		Tty:    true,
	})
	if err != nil {
		if _, ok := err.(utilexec.ExitError); !ok {
			errChan <- errors.New("unable to start exec process")
		}
	}
}<|MERGE_RESOLUTION|>--- conflicted
+++ resolved
@@ -14,14 +14,9 @@
 // StartExecProcess will start an exec process inside a container located inside a pod inside a specific namespace
 // using the specified command. The stdin parameter will be bound to the stdin process and the stdout process will write
 // to the stdout parameter.
-<<<<<<< HEAD
-// This function only works against a local endpoint using an in-cluster config with the user's SA token.
-func (kcl *KubeClient) StartExecProcess(token string, useAdminToken bool, namespace, podName, containerName string, command []string, stdin io.Reader, stdout io.Writer) error {
-=======
 // This function only works against a local environment(endpoint) using an in-cluster config with the user's SA token.
 // This is a blocking operation.
 func (kcl *KubeClient) StartExecProcess(token string, useAdminToken bool, namespace, podName, containerName string, command []string, stdin io.Reader, stdout io.Writer, errChan chan error) {
->>>>>>> d14c7b03
 	config, err := rest.InClusterConfig()
 	if err != nil {
 		errChan <- err
